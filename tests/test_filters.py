import os
import sys
import platform

import numpy as np
import pytest

import pyvista
from pyvista import examples

DATASETS = [
    examples.load_uniform(),  # UniformGrid
    examples.load_rectilinear(),  # RectilinearGrid
    examples.load_hexbeam(),  # UnstructuredGrid
    examples.load_airplane(),  # PolyData
    examples.load_structured(),  # StructuredGrid
]
normals = ['x', 'y', '-z', (1, 1, 1), (3.3, 5.4, 0.8)]

COMPOSITE = pyvista.MultiBlock(DATASETS, deep=True)

skip_py2_nobind = pytest.mark.skipif(int(sys.version[0]) < 3,
                                     reason="Python 2 doesn't support binding methods")

skip_windows = pytest.mark.skipif(os.name == 'nt', reason="Flaky Windows tests")
skip_mac = pytest.mark.skipif(platform.system() == 'Darwin', reason="Flaky Mac tests")


@pytest.fixture()
def grid():
    return pyvista.UnstructuredGrid(examples.hexbeamfile)


@pytest.fixture(scope='module')
def uniform_vec():
    nx, ny, nz = 20, 15, 5
    origin = (-(nx - 1)*0.1/2, -(ny - 1)*0.1/2, -(nz - 1)*0.1/2)
    mesh = pyvista.UniformGrid((nx, ny, nz), (.1, .1, .1), origin)
    mesh['vectors'] = mesh.points
    return mesh


def test_datasetfilters_init():
    with pytest.raises(TypeError):
<<<<<<< HEAD
        pyvista.core.polydatafilters.DataSetFilters()
=======
        pyvista.core.unstructuredgridfilters.DataSetFilters()
>>>>>>> d97fc82a


@skip_windows
def test_clip_filter():
    """This tests the clip filter on all datatypes available filters"""
    for i, dataset in enumerate(DATASETS):
        clp = dataset.clip(normal=normals[i], invert=True)
        assert clp is not None
        if isinstance(dataset, pyvista.PolyData):
            assert isinstance(clp, pyvista.PolyData)
        else:
            assert isinstance(clp, pyvista.UnstructuredGrid)

    # clip with get_clipped=True
    for i, dataset in enumerate(DATASETS):
        clp1, clp2 = dataset.clip(normal=normals[i], invert=True, return_clipped=True)
        for clp in (clp1, clp2):
            if isinstance(dataset, pyvista.PolyData):
                assert isinstance(clp, pyvista.PolyData)
            else:
                assert isinstance(clp, pyvista.UnstructuredGrid)

@skip_windows
@skip_mac
def test_clip_by_scalars_filter():
    """This tests the clip filter on all datatypes available filters"""
    for i, dataset_in in enumerate(DATASETS):
        dataset = dataset_in.copy()  # don't modify in-place
        if dataset.active_scalars_info.name is None:
            dataset['scalars'] = np.arange(dataset.n_points)
        clip_value = dataset.n_points/2
        clp = dataset.clip_scalar(value=clip_value)

        assert clp is not None
        if isinstance(dataset, pyvista.PolyData):
            assert isinstance(clp, pyvista.PolyData)
        else:
            assert isinstance(clp, pyvista.UnstructuredGrid)

        assert dataset.active_scalars.min() <= clip_value


@skip_py2_nobind
def test_clip_filter_composite():
    # Now test composite data structures
    output = COMPOSITE.clip(normal=normals[0], invert=False)
    assert output.n_blocks == COMPOSITE.n_blocks


def test_clip_box():
    for i, dataset in enumerate(DATASETS):
        clp = dataset.clip_box(invert=True)
        assert clp is not None
        assert isinstance(clp, pyvista.UnstructuredGrid)
    dataset = examples.load_airplane()
    # test length 3 bounds
    result = dataset.clip_box(bounds=(900, 900, 200), invert=False)
    dataset = examples.load_uniform()
    result = dataset.clip_box(bounds=0.5)
    assert result.n_cells
    with pytest.raises(ValueError):
        dataset.clip_box(bounds=(5, 6,))
    # allow Sequence but not Iterable bounds
    with pytest.raises(TypeError):
        dataset.clip_box(bounds={5, 6, 7})
    # Test with a poly data box
    mesh = examples.load_airplane()
    box = pyvista.Cube(center=(0.9e3, 0.2e3, mesh.center[2]),
                       x_length=500, y_length=500, z_length=500)
    box.rotate_z(33)
    result = mesh.clip_box(box, invert=False)
    assert result.n_cells
    result = mesh.clip_box(box, invert=True)
    assert result.n_cells

    with pytest.raises(ValueError):
        dataset.clip_box(bounds=pyvista.Sphere())


@skip_py2_nobind
def test_clip_box_composite():
    # Now test composite data structures
    output = COMPOSITE.clip_box(invert=False)
    assert output.n_blocks == COMPOSITE.n_blocks


def test_clip_surface():
    surface = pyvista.Cone(direction=(0,0,-1),
                           height=3.0, radius=1, resolution=50, )
    xx = yy = zz = 1 - np.linspace(0, 51, 11) * 2 / 50
    dataset = pyvista.RectilinearGrid(xx, yy, zz)
    clipped = dataset.clip_surface(surface, invert=False)
    assert isinstance(clipped, pyvista.UnstructuredGrid)
    clipped = dataset.clip_surface(surface, invert=False, compute_distance=True)
    assert isinstance(clipped, pyvista.UnstructuredGrid)
    assert 'implicit_distance' in clipped.array_names
    clipped = dataset.clip_surface(surface.cast_to_unstructured_grid(),)
    assert isinstance(clipped, pyvista.UnstructuredGrid)
    assert 'implicit_distance' in clipped.array_names


def test_clip_closed_surface():
    closed_surface = pyvista.Sphere()
    clipped = closed_surface.clip_closed_surface()
    assert closed_surface.n_open_edges == 0
    open_surface = closed_surface.clip()
    with pytest.raises(ValueError):
        _ = open_surface.clip_closed_surface()


def test_implicit_distance():
    surface = pyvista.Cone(direction=(0,0,-1),
                           height=3.0, radius=1, resolution=50, )
    xx = yy = zz = 1 - np.linspace(0, 51, 11) * 2 / 50
    dataset = pyvista.RectilinearGrid(xx, yy, zz)
    res = dataset.compute_implicit_distance(surface)
    assert "implicit_distance" in res.point_arrays
    dataset.compute_implicit_distance(surface, inplace=True)
    assert "implicit_distance" in dataset.point_arrays


def test_slice_filter():
    """This tests the slice filter on all datatypes available filters"""
    for i, dataset in enumerate(DATASETS):
        slc = dataset.slice(normal=normals[i])
        assert slc is not None
        assert isinstance(slc, pyvista.PolyData)
    dataset = examples.load_uniform()
    slc = dataset.slice(contour=True)
    assert slc is not None
    assert isinstance(slc, pyvista.PolyData)
    result = dataset.slice(origin=(10, 15, 15))
    assert result.n_points < 1


@skip_py2_nobind
def test_slice_filter_composite():
    # Now test composite data structures
    output = COMPOSITE.slice(normal=normals[0])
    assert output.n_blocks == COMPOSITE.n_blocks


def test_slice_orthogonal_filter():
    """This tests the slice filter on all datatypes available filters"""

    for i, dataset in enumerate(DATASETS):
        slices = dataset.slice_orthogonal()
        assert slices is not None
        assert isinstance(slices, pyvista.MultiBlock)
        assert slices.n_blocks == 3
        for slc in slices:
            assert isinstance(slc, pyvista.PolyData)


@skip_py2_nobind
def test_slice_orthogonal_filter_composite():
    # Now test composite data structures
    output = COMPOSITE.slice_orthogonal()
    assert output.n_blocks == COMPOSITE.n_blocks


def test_slice_along_axis():
    """Test the many slices along axis filter """
    axii = ['x', 'y', 'z', 'y', 0]
    ns = [2, 3, 4, 10, 20, 13]
    for i, dataset in enumerate(DATASETS):
        slices = dataset.slice_along_axis(n=ns[i], axis=axii[i])
        assert slices is not None
        assert isinstance(slices, pyvista.MultiBlock)
        assert slices.n_blocks == ns[i]
        for slc in slices:
            assert isinstance(slc, pyvista.PolyData)
    dataset = examples.load_uniform()
    with pytest.raises(ValueError):
        dataset.slice_along_axis(axis='u')


@skip_py2_nobind
def test_slice_along_axis_composite():
    # Now test composite data structures
    output = COMPOSITE.slice_along_axis()
    assert output.n_blocks == COMPOSITE.n_blocks


def test_threshold():
    for i, dataset in enumerate(DATASETS[0:3]):
        thresh = dataset.threshold()
        assert thresh is not None
        assert isinstance(thresh, pyvista.UnstructuredGrid)
    # Test value ranges
    dataset = examples.load_uniform() # UniformGrid
    thresh = dataset.threshold(100, invert=False)
    assert thresh is not None
    assert isinstance(thresh, pyvista.UnstructuredGrid)
    thresh = dataset.threshold([100, 500], invert=False)
    assert thresh is not None
    assert isinstance(thresh, pyvista.UnstructuredGrid)
    thresh = dataset.threshold([100, 500], invert=True)
    assert thresh is not None
    assert isinstance(thresh, pyvista.UnstructuredGrid)
    # allow Sequence but not Iterable
    with pytest.raises(TypeError):
        dataset.threshold({100, 500})
    # Now test DATASETS without arrays
    with pytest.raises(ValueError):
        for i, dataset in enumerate(DATASETS[3:-1]):
            thresh = dataset.threshold()
            assert thresh is not None
            assert isinstance(thresh, pyvista.UnstructuredGrid)
    dataset = examples.load_uniform()
    with pytest.raises(ValueError):
        dataset.threshold([10, 100, 300])
    with pytest.raises(ValueError):
        DATASETS[0].threshold([10, 500], scalars='Spatial Point Data',
                              all_scalars=True)

def test_threshold_percent():
    percents = [25, 50, [18.0, 85.0], [19.0, 80.0], 0.70]
    inverts = [False, True, False, True, False]
    # Only test data sets that have arrays
    for i, dataset in enumerate(DATASETS[0:3]):
        thresh = dataset.threshold_percent(percent=percents[i], invert=inverts[i])
        assert thresh is not None
        assert isinstance(thresh, pyvista.UnstructuredGrid)
    dataset = examples.load_uniform()
    result = dataset.threshold_percent(0.75, scalars='Spatial Cell Data')
    with pytest.raises(ValueError):
        result = dataset.threshold_percent(20000)
    with pytest.raises(ValueError):
        result = dataset.threshold_percent(0.0)
    # allow Sequence but not Iterable
    with pytest.raises(TypeError):
        dataset.threshold_percent({18.0, 85.0})


def test_outline():
    for i, dataset in enumerate(DATASETS):
        outline = dataset.outline()
        assert outline is not None
        assert isinstance(outline, pyvista.PolyData)


@skip_py2_nobind
def test_outline_composite():
    # Now test composite data structures
    output = COMPOSITE.outline()
    assert isinstance(output, pyvista.PolyData)
    output = COMPOSITE.outline(nested=True)

    # vtk 9.0.0 returns polydata
    assert isinstance(output, (pyvista.MultiBlock, pyvista.PolyData))
    if isinstance(output, pyvista.MultiBlock):
        assert output.n_blocks == COMPOSITE.n_blocks


def test_outline_corners():
    for i, dataset in enumerate(DATASETS):
        outline = dataset.outline_corners()
        assert outline is not None
        assert isinstance(outline, pyvista.PolyData)


@skip_py2_nobind
def test_outline_corners_composite():
    # Now test composite data structures
    output = COMPOSITE.outline_corners()
    assert isinstance(output, pyvista.PolyData)
    output = COMPOSITE.outline_corners(nested=True)
    assert output.n_blocks == COMPOSITE.n_blocks


def test_extract_geometry():
    for i, dataset in enumerate(DATASETS):
        outline = dataset.extract_geometry()
        assert outline is not None
        assert isinstance(outline, pyvista.PolyData)
    # Now test composite data structures
    output = COMPOSITE.extract_geometry()
    assert isinstance(output, pyvista.PolyData)


def test_wireframe():
    for i, dataset in enumerate(DATASETS):
        wire = dataset.extract_all_edges()
        assert wire is not None
        assert isinstance(wire, pyvista.PolyData)


@skip_py2_nobind
def test_wireframe_composite():
    # Now test composite data structures
    output = COMPOSITE.extract_all_edges()
    assert output.n_blocks == COMPOSITE.n_blocks


def test_delaunay_2d():
    mesh = DATASETS[2].delaunay_2d()  # UnstructuredGrid
    assert isinstance(mesh, pyvista.PolyData)
    assert mesh.n_points


@pytest.mark.parametrize('method', ['contour', 'marching_cubes',
                                    'flying_edges'])
def test_contour(uniform, method):
    iso = uniform.contour(method=method)
    assert iso is not None
    iso = uniform.contour(isosurfaces=[100, 300, 500], method=method)
    assert iso is not None


def test_contour_errors(uniform):
    with pytest.raises(TypeError):
        uniform.contour(scalars='Spatial Cell Data')
    with pytest.raises(TypeError):
        uniform.contour(isosurfaces=pyvista.PolyData())
    with pytest.raises(TypeError):
        uniform.contour(isosurfaces={100, 300, 500})
    uniform = examples.load_airplane()
    with pytest.raises(ValueError):
        uniform.contour()
    with pytest.raises(ValueError):
        uniform.contour(method='invalid method')


def test_elevation():
    dataset = examples.load_uniform()
    # Test default params
    elev = dataset.elevation()
    assert 'Elevation' in elev.array_names
    assert 'Elevation' == elev.active_scalars_name
    assert elev.get_data_range() == (dataset.bounds[4], dataset.bounds[5])
    # test vector args
    c = list(dataset.center)
    t = list(c) # cast so it does not point to `c`
    t[2] = dataset.bounds[-1]
    elev = dataset.elevation(low_point=c, high_point=t)
    assert 'Elevation' in elev.array_names
    assert 'Elevation' == elev.active_scalars_name
    assert elev.get_data_range() == (dataset.center[2], dataset.bounds[5])
    # Test not setting active
    elev = dataset.elevation(set_active=False)
    assert 'Elevation' in elev.array_names
    assert 'Elevation' != elev.active_scalars_name
    # Set use a range by scalar name
    elev = dataset.elevation(scalar_range='Spatial Point Data')
    assert 'Elevation' in elev.array_names
    assert 'Elevation' == elev.active_scalars_name
    assert dataset.get_data_range('Spatial Point Data') == (elev.get_data_range('Elevation'))
    # Set use a user defined range
    elev = dataset.elevation(scalar_range=[1.0, 100.0])
    assert 'Elevation' in elev.array_names
    assert 'Elevation' == elev.active_scalars_name
    assert elev.get_data_range('Elevation') == (1.0, 100.0)
    # test errors
    with pytest.raises(TypeError):
        elev = dataset.elevation(scalar_range=0.5)
    with pytest.raises(ValueError):
        elev = dataset.elevation(scalar_range=[1, 2, 3])
    with pytest.raises(TypeError):
        elev = dataset.elevation(scalar_range={1, 2})


@skip_py2_nobind
def test_elevation_composite():
    # Now test composite data structures
    output = COMPOSITE.elevation()
    assert output.n_blocks == COMPOSITE.n_blocks


def test_texture_map_to_plane():
    dataset = examples.load_airplane()
    # Automatically decide plane
    out = dataset.texture_map_to_plane(inplace=False)
    assert isinstance(out, type(dataset))
    # Define the plane explicitly
    bnds = dataset.bounds
    origin = bnds[0::2]
    point_u = (bnds[1], bnds[2], bnds[4])
    point_v = (bnds[0], bnds[3], bnds[4])
    out = dataset.texture_map_to_plane(origin=origin, point_u=point_u, point_v=point_v)
    assert isinstance(out, type(dataset))
    assert 'Texture Coordinates' in out.array_names
    # FINAL: Test in place modifiacation
    dataset.texture_map_to_plane(inplace=True)
    assert 'Texture Coordinates' in dataset.array_names


def test_texture_map_to_sphere():
    dataset = pyvista.Sphere(radius=1.0)
    # Automatically decide plane
    out = dataset.texture_map_to_sphere(inplace=False, prevent_seam=False)
    assert isinstance(out, type(dataset))
    # Define the center explicitly
    out = dataset.texture_map_to_sphere(center=(0.1, 0.0, 0.0), prevent_seam=True)
    assert isinstance(out, type(dataset))
    assert 'Texture Coordinates' in out.array_names
    # FINAL: Test in place modifiacation
    dataset.texture_map_to_sphere(inplace=True)
    assert 'Texture Coordinates' in dataset.array_names


def test_compute_cell_sizes():
    for i, dataset in enumerate(DATASETS):
        result = dataset.compute_cell_sizes()
        assert result is not None
        assert isinstance(result, type(dataset))
        assert 'Area' in result.array_names
        assert 'Volume' in result.array_names
    # Test the volume property
    grid = pyvista.UniformGrid((10,10,10))
    volume = float(np.prod(np.array(grid.dimensions) - 1))
    assert np.allclose(grid.volume, volume)


@skip_py2_nobind
def test_compute_cell_sizes_composite():
    # Now test composite data structures
    output = COMPOSITE.compute_cell_sizes()
    assert output.n_blocks == COMPOSITE.n_blocks


def test_cell_centers():
    for i, dataset in enumerate(DATASETS):
        result = dataset.cell_centers()
        assert result is not None
        assert isinstance(result, pyvista.PolyData)


@skip_py2_nobind
def test_cell_centers_composite():
    # Now test composite data structures
    output = COMPOSITE.cell_centers()
    assert output.n_blocks == COMPOSITE.n_blocks


def test_glyph():
    for i, dataset in enumerate(DATASETS):
        result = dataset.glyph()
        assert result is not None
        assert isinstance(result, pyvista.PolyData)
    # Test different options for glyph filter
    sphere = pyvista.Sphere(radius=3.14)
    sphere_sans_arrays = sphere.copy()
    # make cool swirly pattern
    vectors = np.vstack((np.sin(sphere.points[:, 0]),
                        np.cos(sphere.points[:, 1]),
                        np.cos(sphere.points[:, 2]))).T
    # add and scale
    sphere.vectors = vectors*0.3
    sphere.point_arrays['foo'] = np.random.rand(sphere.n_points)
    sphere.point_arrays['arr'] = np.ones(sphere.n_points)
    result = sphere.glyph(scale=False)
    result = sphere.glyph(scale='arr')
    result = sphere.glyph(scale='arr', orient='Normals', factor=0.1)
    result = sphere.glyph(scale='arr', orient='Normals', factor=0.1, tolerance=0.1)
    result = sphere.glyph(scale='arr', orient='Normals', factor=0.1, tolerance=0.1,
                          clamping=False, rng=[1, 1])
    # passing one or more custom glyphs; many cases for full coverage
    geoms = [pyvista.Sphere(), pyvista.Arrow(), pyvista.ParametricSuperToroid()]
    indices = range(len(geoms))
    result = sphere.glyph(geom=geoms[0])
    result = sphere.glyph(geom=geoms, indices=indices, rng=(0, len(geoms)))
    result = sphere.glyph(geom=geoms)
    result = sphere.glyph(geom=geoms, scale='arr', orient='Normals', factor=0.1, tolerance=0.1)
    result = sphere.glyph(geom=geoms[:1], indices=[None])
    result = sphere_sans_arrays.glyph(geom=geoms)
    with pytest.raises(TypeError):
        # wrong type for the glyph
        sphere.glyph(geom=pyvista.StructuredGrid())
    with pytest.raises(TypeError):
        # wrong type for the indices
        sphere.glyph(geom=geoms, indices=set(indices))
    with pytest.raises(ValueError):
        # wrong length for the indices
        sphere.glyph(geom=geoms, indices=indices[:-1])


def test_split_and_connectivity():
    # Load a simple example mesh
    dataset = examples.load_uniform()
    dataset.set_active_scalars('Spatial Cell Data')
    threshed = dataset.threshold_percent([0.15, 0.50], invert=True)

    bodies = threshed.split_bodies()

    volumes = [518.0, 35.0]
    assert len(volumes) == bodies.n_blocks
    for i, body in enumerate(bodies):
        assert np.allclose(body.volume, volumes[i], rtol=0.1)


def test_warp_by_scalar():
    data = examples.load_uniform()
    warped = data.warp_by_scalar()
    assert data.n_points == warped.n_points
    warped = data.warp_by_scalar(scale_factor=3)
    assert data.n_points == warped.n_points
    warped = data.warp_by_scalar(normal=[1,1,3])
    assert data.n_points == warped.n_points
    # Test in place!
    foo = examples.load_hexbeam()
    warped = foo.warp_by_scalar()
    foo.warp_by_scalar(inplace=True)
    assert np.allclose(foo.points, warped.points)


def test_warp_by_vector():
    # Test when inplace=False (default)
    data = examples.load_sphere_vectors()
    warped = data.warp_by_vector()
    assert data.n_points == warped.n_points
    assert not np.allclose(data.points, warped.points)
    warped = data.warp_by_vector(factor=3)
    assert data.n_points == warped.n_points
    assert not np.allclose(data.points, warped.points)
    # Test when inplace=True
    foo = examples.load_sphere_vectors()
    warped = foo.warp_by_vector()
    foo.warp_by_vector(inplace=True)
    assert np.allclose(foo.points, warped.points)


def test_invalid_warp_scalar(sphere):
    sphere['cellscalars'] = np.random.random(sphere.n_cells)
    sphere.point_arrays.clear()
    with pytest.raises(TypeError):
        sphere.warp_by_scalar()


def test_invalid_warp_scalar_inplace(uniform):
    with pytest.raises(TypeError):
        uniform.warp_by_scalar(inplace=True)


def test_invalid_warp_vector(sphere):
    # bad vectors
    sphere.point_arrays['Normals'] = np.empty((sphere.n_points, 2))
    with pytest.raises(ValueError):
        sphere.warp_by_vector('Normals')

    # no vectors
    sphere.point_arrays.clear()
    with pytest.raises(TypeError):
        sphere.warp_by_vector()


def test_cell_data_to_point_data():
    data = examples.load_uniform()
    foo = data.cell_data_to_point_data()
    assert foo.n_arrays == 2
    assert len(foo.cell_arrays.keys()) == 0
    _ = data.ctp()


@skip_py2_nobind
def test_cell_data_to_point_data_composite():
    # Now test composite data structures
    output = COMPOSITE.cell_data_to_point_data()
    assert output.n_blocks == COMPOSITE.n_blocks


def test_point_data_to_cell_data():
    data = examples.load_uniform()
    foo = data.point_data_to_cell_data()
    assert foo.n_arrays == 2
    assert len(foo.point_arrays.keys()) == 0
    _ = data.ptc()


@skip_py2_nobind
def test_point_data_to_cell_data_composite():
    # Now test composite data structures
    output = COMPOSITE.point_data_to_cell_data()
    assert output.n_blocks == COMPOSITE.n_blocks


def test_triangulate():
    data = examples.load_uniform()
    tri = data.triangulate()
    assert isinstance(tri, pyvista.UnstructuredGrid)
    assert np.any(tri.cells)


@skip_py2_nobind
def test_triangulate_composite():
    # Now test composite data structures
    output = COMPOSITE.triangulate()
    assert output.n_blocks == COMPOSITE.n_blocks


def test_delaunay_3d():
    data = examples.load_uniform().threshold_percent(30)
    result = data.delaunay_3d()
    assert np.any(result.points)


def test_smooth():
    data = examples.load_uniform()
    vol = data.threshold_percent(30)
    surf = vol.extract_geometry()
    smooth = surf.smooth()
    assert np.any(smooth.points)


def test_resample():
    mesh = pyvista.Sphere(center=(4.5,4.5,4.5), radius=4.5)
    data_to_probe = examples.load_uniform()
    result = mesh.sample(data_to_probe)
    name = 'Spatial Point Data'
    assert name in result.array_names
    assert isinstance(result, type(mesh))
    result = mesh.sample(data_to_probe, tolerance=1.0)
    name = 'Spatial Point Data'
    assert name in result.array_names
    assert isinstance(result, type(mesh))


@pytest.mark.parametrize('use_points', [True, False])
@pytest.mark.parametrize('categorical', [True, False])
def test_probe(categorical, use_points):
    mesh = pyvista.Sphere(center=(4.5, 4.5, 4.5), radius=4.5)
    data_to_probe = examples.load_uniform()
    if use_points:
        dataset = np.array(mesh.points)
    else:
        dataset = mesh
    result = data_to_probe.probe(dataset, tolerance=1E-5, categorical=categorical)
    name = 'Spatial Point Data'
    assert name in result.array_names
    assert isinstance(result, type(mesh))
    result = mesh.sample(data_to_probe, tolerance=1.0)
    name = 'Spatial Point Data'
    assert name in result.array_names
    assert isinstance(result, type(mesh))


@pytest.mark.parametrize('integration_direction', ['forward', 'backward', 'both'])
def test_streamlines_dir(uniform_vec, integration_direction):
    stream = uniform_vec.streamlines('vectors',
                                     integration_direction=integration_direction)
    assert all([stream.n_points, stream.n_cells])


@pytest.mark.parametrize('integrator_type', [2, 4, 45])
def test_streamlines_type(uniform_vec, integrator_type):
    stream = uniform_vec.streamlines('vectors', integrator_type=integrator_type)
    assert all([stream.n_points, stream.n_cells])


@pytest.mark.parametrize('interpolator_type', ['point', 'cell'])
def test_streamlines(uniform_vec, interpolator_type):
    stream = uniform_vec.streamlines('vectors',
                                     interpolator_type=interpolator_type)
    assert all([stream.n_points, stream.n_cells])


def test_streamlines(uniform_vec):
    stream, src = uniform_vec.streamlines('vectors', return_source=True,
                                          pointa=(0.0, 0.0, 0.0),
                                          pointb=(1.1, 1.1, 0.1))
    assert all([stream.n_points, stream.n_cells, src.n_points])

    with pytest.raises(ValueError):
        uniform_vec.streamlines('vectors', integration_direction='not valid')

    with pytest.raises(ValueError):
        uniform_vec.streamlines('vectors', integrator_type=42)

    with pytest.raises(ValueError):
        uniform_vec.streamlines('vectors', interpolator_type='not valid')

    with pytest.raises(ValueError):
        uniform_vec.streamlines('vectors', step_unit='not valid')


def test_sample_over_line():
    """Test that we get a sampled line."""
    name = 'values'

    line = pyvista.Line([0, 0, 0], [0, 0, 10], 9)
    line[name] = np.linspace(0, 10, 10)

    sampled_line = line.sample_over_line([0, 0, 0.5], [0, 0, 1.5], 2)

    expected_result = np.array([0.5, 1, 1.5])
    assert np.allclose(sampled_line[name], expected_result)
    assert name in line.array_names # is name in sampled result

    # test no resolution
    sphere = pyvista.Sphere(center=(4.5,4.5,4.5), radius=4.5)
    sampled_from_sphere = sphere.sample_over_line([3, 1, 1], [-3, -1, -1])
    assert sampled_from_sphere.n_points == sphere.n_cells + 1
    # is sampled result a polydata object
    assert isinstance(sampled_from_sphere, pyvista.PolyData)


def test_plot_over_line():
    """this requires matplotlib"""
    pytest.importorskip('matplotlib')
    mesh = examples.load_uniform()
    # Make two points to construct the line between
    a = [mesh.bounds[0], mesh.bounds[2], mesh.bounds[4]]
    b = [mesh.bounds[1], mesh.bounds[3], mesh.bounds[5]]
    mesh.plot_over_line(a, b, resolution=1000, show=False)
    # Test multicomponent
    mesh['foo'] = np.random.rand(mesh.n_cells, 3)
    mesh.plot_over_line(a, b, resolution=None, scalars='foo',
                        title='My Stuff', ylabel='3 Values', show=False)


def test_slice_along_line():
    model = examples.load_uniform()
    n = 5
    x = y = z = np.linspace(model.bounds[0], model.bounds[1], num=n)
    points = np.c_[x,y,z]
    spline = pyvista.Spline(points, n)
    slc = model.slice_along_line(spline)
    assert slc.n_points > 0
    slc = model.slice_along_line(spline, contour=True)
    assert slc.n_points > 0
    # Now check a simple line
    a = [model.bounds[0], model.bounds[2], model.bounds[4]]
    b = [model.bounds[1], model.bounds[3], model.bounds[5]]
    line = pyvista.Line(a, b, resolution=10)
    slc = model.slice_along_line(line)
    assert slc.n_points > 0
    # Now check a bad input
    a = [model.bounds[0], model.bounds[2], model.bounds[4]]
    b = [model.bounds[1], model.bounds[2], model.bounds[5]]
    line2 = pyvista.Line(a, b, resolution=10)
    line = line2.cast_to_unstructured_grid().merge(line.cast_to_unstructured_grid())
    with pytest.raises(ValueError):
        slc = model.slice_along_line(line)

    with pytest.raises(TypeError):
        one_cell = model.extract_cells(0)
        model.slice_along_line(one_cell)


def extract_points_invalid(sphere):
    with pytest.raises(ValueError):
        sphere.extract_points('invalid')

    with pytest.raises(TypeError):
        sphere.extract_points(object)

def test_extract_points():
    # mesh points (4x4 regular grid)
    vertices = np.array([[0, 0, 0], [1, 0, 0], [2, 0, 0], [3, 0, 0],
                     [0, 1, 0], [1, 1, 0], [2, 1, 0], [3, 1, 0],
                     [0, 2, 0], [1, 2, 0], [2, 2, 0], [3, 2, 0],
                     [0, 3, 0], [1, 3, 0], [2, 3, 0], [3, 3, 0]])
    # corresponding mesh faces
    faces = np.hstack([[4, 0, 1, 5, 4],  # square
                       [4, 1, 2, 6, 5],  # square
                       [4, 2, 3, 7, 6],  # square
                       [4, 4, 5, 9, 8],  # square
                       [4, 5, 6, 10, 9],  # square
                       [4, 6, 7, 11, 10],  # square
                       [4, 8, 9, 13, 12],  # square
                       [4, 9, 10, 14, 13],  # square
                       [4, 10, 11, 15, 14]])  # square
    # create pyvista object
    surf = pyvista.PolyData(vertices, faces)
    # extract sub-surface with adjacent cells
    sub_surf_adj = surf.extract_points(np.array([0, 1, 4, 5]))
    # extract sub-surface without adjacent cells
    sub_surf = surf.extract_points(np.array([0, 1, 4, 5]), adjacent_cells=False)
    # extract sub-surface without cells
    sub_surf_nocells = surf.extract_points(np.array([0, 1, 4, 5]), include_cells=False)
    # check sub-surface size
    assert sub_surf.n_points == 4
    assert sub_surf.n_cells == 1
    assert sub_surf_adj.n_points == 9
    assert sub_surf_adj.n_cells == 4
    assert sub_surf_nocells.cells[0] == 1

@skip_py2_nobind
def test_slice_along_line_composite():
    # Now test composite data structures
    a = [COMPOSITE.bounds[0], COMPOSITE.bounds[2], COMPOSITE.bounds[4]]
    b = [COMPOSITE.bounds[1], COMPOSITE.bounds[3], COMPOSITE.bounds[5]]
    line = pyvista.Line(a, b, resolution=10)
    output = COMPOSITE.slice_along_line(line)
    assert output.n_blocks == COMPOSITE.n_blocks


def test_interpolate():
    pdata = pyvista.PolyData()
    pdata.points = np.random.random((10, 3))
    pdata['scalars'] = np.random.random(10)
    surf = pyvista.Sphere(theta_resolution=10, phi_resolution=10)
    interp = surf.interpolate(pdata, radius=0.01)
    assert interp.n_points
    assert interp.n_arrays


def test_select_enclosed_points(uniform, hexbeam):
    surf = pyvista.Sphere(center=uniform.center, radius=uniform.length/2.)
    result = uniform.select_enclosed_points(surf)
    assert isinstance(result, type(uniform))
    assert 'SelectedPoints' in result.array_names
    assert result['SelectedPoints'].any()
    assert result.n_arrays == uniform.n_arrays + 1

    # Now check non-closed surface
    mesh = pyvista.ParametricEllipsoid(0.2, 0.7, 0.7, )
    surf = mesh.copy()
    surf.rotate_x(90)
    result = mesh.select_enclosed_points(surf, check_surface=False)
    assert isinstance(result, type(mesh))
    assert 'SelectedPoints' in result.array_names
    assert result.n_arrays == mesh.n_arrays + 1
    with pytest.raises(RuntimeError):
        result = mesh.select_enclosed_points(surf, check_surface=True)
    with pytest.raises(TypeError):
        result = mesh.select_enclosed_points(hexbeam, check_surface=True)


def test_decimate_boundary():
    mesh = examples.load_uniform()
    boundary = mesh.decimate_boundary()
    assert boundary.n_points


def test_merge_general():
    mesh = examples.load_uniform()
    thresh = mesh.threshold_percent([0.2, 0.5]) # unstructured grid
    con = mesh.contour() # poly data
    merged = thresh + con
    assert isinstance(merged, pyvista.UnstructuredGrid)
    merged = con + thresh
    assert isinstance(merged, pyvista.UnstructuredGrid)
    # Pure PolyData inputs should yield poly data output
    merged = mesh.extract_surface() + con
    assert isinstance(merged, pyvista.PolyData)


def test_compute_cell_quality():
    mesh = pyvista.ParametricEllipsoid().decimate(0.8)
    qual = mesh.compute_cell_quality()
    assert 'CellQuality' in qual.array_names
    with pytest.raises(KeyError):
        qual = mesh.compute_cell_quality(quality_measure='foo')


def test_compute_derivatives():
    mesh = examples.load_random_hills()
    vector = np.zeros((mesh.n_points, 3))
    vector[:,1] = np.ones(mesh.n_points)
    mesh['vector'] = vector
    derv = mesh.compute_derivative(scalars='vector', gradient=True,
                                   divergence=True, vorticity=True,
                                   qcriterion=True)
    assert 'gradient' in derv.array_names
    assert np.shape(derv['gradient'])[0] == mesh.n_points
    assert np.shape(derv['gradient'])[1] == 9

    assert 'divergence' in derv.array_names
    assert np.shape(derv['divergence'])[0] == mesh.n_points
    assert len(np.shape(derv['divergence'])) == 1

    assert 'vorticity' in derv.array_names
    assert np.shape(derv['vorticity'])[0] == mesh.n_points
    assert np.shape(derv['vorticity'])[1] == 3

    assert 'qcriterion' in derv.array_names
    assert np.shape(derv['qcriterion'])[0] == mesh.n_points
    assert len(np.shape(derv['qcriterion'])) == 1

    derv = mesh.compute_derivative(scalars='vector', gradient='gradienttest',
                                   divergence='divergencetest', vorticity='vorticitytest',
                                   qcriterion='qcriteriontest')
    assert 'gradienttest' in derv.array_names
    assert np.shape(derv['gradienttest'])[0] == mesh.n_points
    assert np.shape(derv['gradienttest'])[1] == 9

    assert 'divergencetest' in derv.array_names
    assert np.shape(derv['divergencetest'])[0] == mesh.n_points
    assert len(np.shape(derv['divergencetest'])) == 1

    assert 'vorticitytest' in derv.array_names
    assert np.shape(derv['vorticitytest'])[0] == mesh.n_points
    assert np.shape(derv['vorticitytest'])[1] == 3

    assert 'qcriteriontest' in derv.array_names
    assert np.shape(derv['qcriteriontest'])[0] == mesh.n_points
    assert len(np.shape(derv['qcriteriontest'])) == 1

    grad = mesh.compute_derivative(scalars='Elevation', gradient=True)
    assert 'gradient' in grad.array_names
    assert np.shape(grad['gradient'])[0] == mesh.n_points
    assert np.shape(grad['gradient'])[1] == 3

    grad = mesh.compute_derivative(scalars='Elevation', gradient=True, faster=True)
    assert 'gradient' in grad.array_names
    assert np.shape(grad['gradient'])[0] == mesh.n_points
    assert np.shape(grad['gradient'])[1] == 3

    grad = mesh.compute_derivative(scalars='vector', gradient=True, faster=True)
    assert 'gradient' in grad.array_names
    assert np.shape(grad['gradient'])[0] == mesh.n_points
    assert np.shape(grad['gradient'])[1] == 9

    with pytest.raises(ValueError):
        grad = mesh.compute_derivative(scalars='Elevation', gradient=False)

    with pytest.raises(TypeError):
        derv = mesh.compute_derivative(object)

    mesh.point_arrays.clear()
    with pytest.raises(TypeError):
        derv = mesh.compute_derivative()


def test_extract_subset():
    volume = examples.load_uniform()
    voi = volume.extract_subset([0, 3, 1, 4, 5, 7])
    assert isinstance(voi, pyvista.UniformGrid)
    # Test that we fix the confusing issue from extents in
    #   https://gitlab.kitware.com/vtk/vtk/-/issues/17938
    assert voi.origin == voi.bounds[::2]


def test_extract_subset_structured():
    structured = examples.load_structured()
    voi = structured.extract_subset([0, 3, 1, 4, 0, 1])
    assert isinstance(voi, pyvista.StructuredGrid)
    assert voi.dimensions == [4, 4, 1]


@pytest.fixture
def structured_grids_split_coincident():
    """Two structured grids which are coincident along second axis (axis=1), and
    the grid from which they were extracted."""
    structured = examples.load_structured()
    point_data = (np.ones((80, 80)) * np.arange(0, 80)).ravel(order='F')
    cell_data = (np.ones((79, 79)) * np.arange(0, 79)).T.ravel(order='F')
    structured.point_arrays['point_data'] = point_data
    structured.cell_arrays['cell_data'] = cell_data
    voi_1 = structured.extract_subset([0, 80, 0, 40, 0, 1])
    voi_2 = structured.extract_subset([0, 80, 40, 80, 0, 1])
    return voi_1, voi_2, structured


@pytest.fixture
def structured_grids_split_disconnected():
    """Two structured grids which are disconnected."""
    structured = examples.load_structured()
    point_data = (np.ones((80, 80)) * np.arange(0, 80)).ravel(order='F')
    cell_data = (np.ones((79, 79)) * np.arange(0, 79)).T.ravel(order='F')
    structured.point_arrays['point_data'] = point_data
    structured.cell_arrays['cell_data'] = cell_data
    voi_1 = structured.extract_subset([0, 80, 0, 40, 0, 1])
    voi_2 = structured.extract_subset([0, 80, 45, 80, 0, 1])
    return voi_1, voi_2


def test_concatenate_structured(structured_grids_split_coincident,
                                structured_grids_split_disconnected):
    voi_1, voi_2, structured = structured_grids_split_coincident
    joined = voi_1.concatenate(voi_2, axis=1)
    assert structured.points == pytest.approx(joined.points)
    assert structured.volume == pytest.approx(joined.volume)
    assert structured.point_arrays['point_data'] ==\
           pytest.approx(joined.point_arrays['point_data'])
    assert structured.cell_arrays['cell_data'] ==\
           pytest.approx(joined.cell_arrays['cell_data'])


def test_concatenate_structured_bad_dimensions(structured_grids_split_coincident):
    voi_1, voi_2, structured = structured_grids_split_coincident

    # test invalid dimensions
    with pytest.raises(RuntimeError):
        joined = voi_1.concatenate(voi_2, axis=0)

    with pytest.raises(RuntimeError):
        joined = voi_1.concatenate(voi_2, axis=2)


def test_concatenate_structured_bad_inputs(structured_grids_split_coincident):
    voi_1, voi_2, structured = structured_grids_split_coincident
    with pytest.raises(RuntimeError):
        joined = voi_1.concatenate(voi_2, axis=3)


def test_concatenate_structured_bad_point_arrays(structured_grids_split_coincident):
    voi_1, voi_2, structured = structured_grids_split_coincident
    voi_1['point_data'] = voi_1['point_data'] * 2.0
    with pytest.raises(RuntimeError):
        joined = voi_1.concatenate(voi_2, axis=1)


def test_concatenate_structured_disconnected(structured_grids_split_disconnected):
    voi_1, voi_2 = structured_grids_split_disconnected
    with pytest.raises(RuntimeError):
        joined = voi_1.concatenate(voi_2, axis=1)


def test_concatenate_structured_different_arrays(structured_grids_split_coincident):
    voi_1, voi_2, structured = structured_grids_split_coincident
    point_data = voi_1.point_arrays.pop('point_data')
    with pytest.raises(RuntimeError):
        joined = voi_1.concatenate(voi_2, axis=1)

    voi_1.point_arrays['point_data'] = point_data
    voi_1.cell_arrays.remove('cell_data')
    with pytest.raises(RuntimeError):
        joined = voi_1.concatenate(voi_2, axis=1)


def test_structured_add_non_grid():
    grid = examples.load_structured()
    merged = grid + examples.load_hexbeam()
    assert isinstance(merged, pyvista.UnstructuredGrid)


def test_poly_data_strip():
    mesh = examples.load_airplane()
    slc = mesh.slice(normal='z', origin=(0, 0, -10))
    stripped = slc.strip()
    assert stripped.n_cells == 1


def test_shrink():
    mesh = pyvista.Sphere()
    shrunk = mesh.shrink(shrink_factor=0.8)
    assert shrunk.n_cells == mesh.n_cells
    assert shrunk.area < mesh.area


def test_reflect_grid(grid):
    reflected = grid.reflect((0, 0, 1), point=(0, 0, 6))
    assert isinstance(reflected, type(grid))
    assert reflected.n_cells == grid.n_cells
    assert reflected.n_points == grid.n_points


def test_reflect_struct_grid(struct_grid):
    reflected = struct_grid.reflect((0, 0, 1), point=(0, 0, 6))
    assert isinstance(reflected, type(struct_grid))
    assert reflected.n_cells == struct_grid.n_cells
    assert reflected.n_points == struct_grid.n_points


def test_reflect_mesh(airplane):
    reflected = airplane.reflect((1, 0, 0))
    assert isinstance(reflected, type(airplane))
    assert reflected.n_cells == airplane.n_cells
    assert reflected.n_points == airplane.n_points

    assert np.allclose(airplane.points[:, 0], -reflected.points[:, 0])
    assert np.allclose(airplane.points[:, 1:], reflected.points[:, 1:])


def test_reflect_mesh_about_point(airplane):
    x_plane = 500
    reflected = airplane.reflect((1, 0, 0), point=(x_plane, 0, 0))
    assert isinstance(reflected, type(airplane))
    assert reflected.n_cells == airplane.n_cells
    assert reflected.n_points == airplane.n_points

    assert np.allclose(x_plane - airplane.points[:, 0], reflected.points[:, 0] - x_plane)
    assert np.allclose(airplane.points[:, 1:], reflected.points[:, 1:])


def test_reflect_inplace(airplane):
    orig = airplane.copy()
    airplane.reflect((1, 0, 0), inplace=True)
    assert airplane.n_cells == orig.n_cells
    assert airplane.n_points == orig.n_points
    assert np.allclose(airplane.points[:, 0], -orig.points[:, 0])
    assert np.allclose(airplane.points[:, 1:], orig.points[:, 1:])


def test_extrude_rotate():
    resolution = 4
    line = pyvista.Line(pointa=(0, 0, 0), pointb=(1, 0, 0))
    
    with pytest.raises(ValueError):
        line.extrude_rotate(resolution=0)

    poly = line.extrude_rotate(resolution=resolution)
    assert poly.n_cells == line.n_points - 1
    assert poly.n_points == (resolution + 1)*line.n_points


def test_extrude_rotate_inplace():
    resolution = 4
    poly = pyvista.Line(pointa=(0, 0, 0), pointb=(1, 0, 0))
    old_line = poly.copy()
    poly.extrude_rotate(resolution=resolution, inplace=True)
    assert poly.n_cells == old_line.n_points - 1
    assert poly.n_points == (resolution + 1)*old_line.n_points<|MERGE_RESOLUTION|>--- conflicted
+++ resolved
@@ -42,11 +42,7 @@
 
 def test_datasetfilters_init():
     with pytest.raises(TypeError):
-<<<<<<< HEAD
-        pyvista.core.polydatafilters.DataSetFilters()
-=======
-        pyvista.core.unstructuredgridfilters.DataSetFilters()
->>>>>>> d97fc82a
+        pyvista.core.filters.DataSetFilters()
 
 
 @skip_windows
