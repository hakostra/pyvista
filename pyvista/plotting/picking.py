"""Module managing picking events."""

import logging
import weakref

import numpy as np

import pyvista
from pyvista import _vtk
from pyvista.utilities import try_callback


class PickingHelper:
    """An internal class to hold picking related features."""

    picked_cells = None
    picked_point = None
    picked_path = None
    picked_geodesic = None
    picked_horizon = None

    def get_pick_position(self):
        """Get the pick position/area as x0, y0, x1, y1."""
        return self.renderer.get_pick_position()

    def enable_cell_picking(self, mesh=None, callback=None, through=True,
                            show=True, show_message=True, style='wireframe',
                            line_width=5, color='pink', font_size=18,
                            start=False, **kwargs):
        """Enable picking at cells.

        Press "r" to enable retangle based selection.  Press "r" again to
        turn it off. Selection will be saved to ``self.picked_cells``. Also
        press "p" to pick a single cell under the mouse location.

        When using ``through=False``, and multiple meshes are being picked,
        the picked cells in ````self.picked_cells`` will be a
        :class:`MultiBlock` dataset for each mesh's selection.

        Uses last input mesh for input by default.

        Warning
        -------
        Visible cell picking (``through=False``) will only work if the mesh is
        displayed with a ``'surface'`` representation style (the default).

        Parameters
        ----------
        mesh : pyvista.DataSet, optional
            Mesh to select cells from. When ``through`` is ``True``, uses last
            input mesh by default. When ``through`` is ``False``, all meshes
            in the scene are available for picking and this argument is
            ignored. If you would like to only pick a single mesh in the scene,
            use the ``pickable=False`` argument when adding the other meshes
            to the scene.

        callback : function, optional
            When input, calls this function after a selection is made.
            The picked_cells are input as the first parameter to this function.

        through : bool, optional
            When True (default) the picker will select all cells through the
            mesh. When False, the picker will select only visible cells on the
            mesh's surface.

        show : bool
            Show the selection interactively

        style : str
            Visualization style of the selection.  One of the following:
            ``style='surface'``, ``style='wireframe'``, ``style='points'``.
            Defaults to ``'wireframe'``.

        line_width : float, optional
            Thickness of selected mesh edges. Default 5.

        color : str
            The color of the selected mesh is shown.

        show_message : bool, str
            Show the message about how to use the cell picking tool. If this
            is a string, that will be the message shown.

        font_size : int
            Sets the size of the message.

        start : bool
            Automatically start the cell selection tool.

        kwargs : optional
            All remaining keyword arguments are used to control how the
            selection is intereactively displayed.

        """
        if mesh is None:
            if not hasattr(self, 'mesh') or self.mesh is None:
                raise AttributeError('Input a mesh into the Plotter class first or '
                                     'or set it in this function')
            mesh = self.mesh
        self_ = weakref.ref(self)

        # make sure to consistently use renderer
        renderer_ = weakref.ref(self.renderer)

        def end_pick_helper(picker, event_id):
            # Merge the selection into a single mesh
            picked = self_().picked_cells
            if isinstance(picked, pyvista.MultiBlock):
                if picked.n_blocks > 0:
                    picked = picked.combine()
                else:
                    picked = pyvista.UnstructuredGrid()
            # Check if valid
            is_valid_selection = picked.n_cells > 0

            if show and is_valid_selection:
                # Select the renderer where the mesh is added.
                active_renderer_index = self_()._active_renderer_index
                for index in range(len(self.renderers)):
                    renderer = self.renderers[index]
                    for actor in renderer._actors.values():
                        mapper = actor.GetMapper()
                        if isinstance(mapper, vtk.vtkDataSetMapper) and mapper.GetInput() == mesh:
                            loc = self_().index_to_loc(index)
                            self_().subplot(*loc)
                            break

                # Use try in case selection is empty
                self_().add_mesh(picked, name='_cell_picking_selection',
                                 style=style, color=color,
                                 line_width=line_width, pickable=False,
                                 reset_camera=False, **kwargs)

                # Reset to the active renderer.
                loc = self_().index_to_loc(active_renderer_index)
                self_().subplot(*loc)

                # render here prior to running the callback
                self_().render()
            elif not is_valid_selection:
                self.remove_actor('_cell_picking_selection')
                self_().picked_cells = None

            if callback is not None:
                try_callback(callback, self_().picked_cells)

            # TODO: Deactivate selection tool
            return

        def through_pick_call_back(picker, event_id):
            extract = _vtk.vtkExtractGeometry()
            mesh.cell_arrays['orig_extract_id'] = np.arange(mesh.n_cells)
            extract.SetInputData(mesh)
            extract.SetImplicitFunction(picker.GetFrustum())
            extract.Update()
            self_().picked_cells = pyvista.wrap(extract.GetOutput())
            return end_pick_helper(picker, event_id)

        def visible_pick_call_back(picker, event_id):
<<<<<<< HEAD
            x0,y0,x1,y1 = renderer_().get_pick_position()
            selector = _vtk.vtkOpenGLHardwareSelector()
            selector.SetFieldAssociation(_vtk.vtkDataObject.FIELD_ASSOCIATION_CELLS)
            selector.SetRenderer(renderer_())
            selector.SetArea(x0,y0,x1,y1)
            selection = selector.Select()
            picked = pyvista.MultiBlock()
            for node in range(selection.GetNumberOfNodes()):
                selection_node = selection.GetNode(node)
                if selection_node is None:
                    # No selection
                    continue
                cids = pyvista.convert_array(selection_node.GetSelectionList())
                actor = selection_node.GetProperties().Get(_vtk.vtkSelectionNode.PROP())
                if actor.GetProperty().GetRepresentation() != 2: # surface
                    logging.warning("Display representations other than `surface` will result in incorrect results.")
                smesh = actor.GetMapper().GetInputAsDataSet()
                smesh = smesh.copy()
                smesh["original_cell_ids"] = np.arange(smesh.n_cells)
                tri_smesh = smesh.extract_surface().triangulate()
                cids_to_get = tri_smesh.extract_cells(cids)["original_cell_ids"]
                picked.append(smesh.extract_cells(cids_to_get))
=======
            picked = pyvista.MultiBlock()
            x0, y0, x1, y1 = renderer_().get_pick_position()
            if x0 >= 0:  # initial pick position is (-1, -1, -1, -1)
                selector = vtk.vtkOpenGLHardwareSelector()
                selector.SetFieldAssociation(vtk.vtkDataObject.FIELD_ASSOCIATION_CELLS)
                selector.SetRenderer(renderer_())
                selector.SetArea(x0, y0, x1, y1)
                selection = selector.Select()
                for node in range(selection.GetNumberOfNodes()):
                    selection_node = selection.GetNode(node)
                    if selection_node is None:
                        # No selection
                        continue
                    cids = pyvista.convert_array(selection_node.GetSelectionList())
                    actor = selection_node.GetProperties().Get(vtk.vtkSelectionNode.PROP())
                    if actor.GetProperty().GetRepresentation() != 2: # surface
                        logging.warning("Display representations other than `surface` will result in incorrect results.")
                    smesh = actor.GetMapper().GetInputAsDataSet()
                    smesh = smesh.copy()
                    smesh["original_cell_ids"] = np.arange(smesh.n_cells)
                    tri_smesh = smesh.extract_surface().triangulate()
                    cids_to_get = tri_smesh.extract_cells(cids)["original_cell_ids"]
                    picked.append(smesh.extract_cells(cids_to_get))
>>>>>>> 5b05d554
            if len(picked) == 1:
                self_().picked_cells = picked[0]
            else:
                self_().picked_cells = picked
            return end_pick_helper(picker, event_id)

        area_picker = _vtk.vtkRenderedAreaPicker()
        if through:
            area_picker.AddObserver(_vtk.vtkCommand.EndPickEvent, through_pick_call_back)
        else:
            # NOTE: there can be issues with non-triangulated meshes
            # Reference:
            #     https://github.com/pyvista/pyvista/issues/277
            #     https://github.com/pyvista/pyvista/pull/281
            #     https://discourse._vtk.org/t/visible-cell-selection-hardwareselector-py-example-is-not-working-reliably/1262
            area_picker.AddObserver(_vtk.vtkCommand.EndPickEvent, visible_pick_call_back)

        self.enable_rubber_band_style()
        self.iren.SetPicker(area_picker)

        # Now add text about cell-selection
        if show_message:
            if show_message is True:
                show_message = "Press R to toggle selection tool"
                if not through:
                    show_message += "\nPress P to pick a single cell under the mouse"
            self.add_text(str(show_message), font_size=font_size, name='_cell_picking_message')

        if start:
            self._style_class.StartSelect()

        return

    def enable_point_picking(self, callback=None, show_message=True,
                             font_size=18, color='pink', point_size=10,
                             use_mesh=False, show_point=True, tolerance=0.025,
                             **kwargs):
        """Enable picking at points.

        Enable picking a point at the mouse location in the render view
        using the ``P`` key. This point is saved to the ``.picked_point``
        attrbute on the plotter. Pass a callback function that takes that
        point as an argument. The picked point can either be a point on the
        first intersecting mesh, or a point in the 3D window.

        Parameters
        ----------
        callback : function, optional
            When input, calls this function after a pick is made.
            The picked point is input as the first parameter to this function.
            If ``use_mesh`` is ``True``, the callback function will be passed
            a pointer to the picked mesh and the point ID of the selected mesh.

        use_mesh : bool
            If ``True``, the callback function will be passed
            a pointer to the picked mesh and the point ID of the selected mesh.

        show_message : bool, str
            Show the message about how to use the point picking tool. If this
            is a string, that will be the message shown.

        font_size : int
            Sets the size of the message.

        point_size : int, optional
            Size of picked points if ``show_point`` is ``True``. Default 10.

        color : str
            The color of the selected mesh is shown.

        tolerance : float
            Specify tolerance for performing pick operation. Tolerance is
            specified as fraction of rendering window size. (Rendering window
            size is measured across diagonal.)

        kwargs : optional
            All remaining keyword arguments are used to control how the
            picked point is intereactively displayed

        """

        def _end_pick_event(picker, event):
            self.picked_point = np.array(picker.GetPickPosition())
            self.picked_mesh = picker.GetDataSet()
            self.picked_point_id = picker.GetPointId()
            if show_point:
                self.add_mesh(self.picked_point, color=color,
                              point_size=point_size, name='_picked_point',
                              pickable=False, reset_camera=False, **kwargs)
            if hasattr(callback, '__call__'):
                if use_mesh:
                    try_callback(callback, self.picked_mesh, self.picked_point_id)
                else:
                    try_callback(callback, self.picked_point)

        point_picker = _vtk.vtkPointPicker()
        point_picker.SetTolerance(tolerance)
        self.picker=point_picker
        point_picker.AddObserver(_vtk.vtkCommand.EndPickEvent, _end_pick_event)

        self.enable_trackball_style()
        self.iren.SetPicker(point_picker)

        # Now add text about cell-selection
        if show_message:
            if show_message is True:
                show_message = "Press P to pick under the mouse"
            self.add_text(str(show_message), font_size=font_size, name='_point_picking_message')

        return

    def enable_path_picking(self, callback=None, show_message=True,
                            font_size=18, color='pink', point_size=10,
                            line_width=5, show_path=True, tolerance=0.025,
                            **kwargs):
        """Enable picking at paths.

        This is a convenience method for ``enable_point_picking`` to keep
        track of the picked points and create a line using those points.

        The line is saved to the ``.picked_path`` attribute of this plotter

        Parameters
        ----------
        callback : callable
            When given, calls this function after a pick is made.
            The entire picked path is passed as the only parameter to this
            function.

        show_message : bool, str
            Show the message about how to use the point picking tool. If this
            is a string, that will be the message shown.

        show_path : bool
            Show the picked path interactively

        font_size : int
            Sets the size of the message.

        point_size : int, optional
            Size of picked points if ``show_path`` is ``True``. Default 10.

        color : str
            The color of the selected mesh is shown.

        line_width : float, optional
            Thickness of path representation if ``show_path`` is ``True``.
            Default 5.

        tolerance : float
            Specify tolerance for performing pick operation. Tolerance is
            specified as fraction of rendering window size. (Rendering window
            size is measured across diagonal.)

        kwargs : optional
            All remaining keyword arguments are used to control how the
            picked path is intereactively displayed

        """
        kwargs.setdefault('pickable', False)

        def make_line_cells(n_points):
            # cells = np.full((n_points-1, 3), 2, dtype=np.int_)
            # cells[:, 1] = np.arange(0, n_points-1, dtype=np.int_)
            # cells[:, 2] = np.arange(1, n_points, dtype=np.int_)
            cells = np.arange(0, n_points, dtype=np.int_)
            cells = np.insert(cells, 0, n_points)
            return cells

        the_points = []
        the_ids = []

        def _the_callback(mesh, idx):
            if mesh is None:
                return
            the_ids.append(idx)
            the_points.append(mesh.points[idx])
            self.picked_path = pyvista.PolyData(np.array(the_points))
            self.picked_path.lines = make_line_cells(len(the_points))
            if show_path:
                self.add_mesh(self.picked_path, color=color, name='_picked_path',
                              line_width=line_width, point_size=point_size,
                              reset_camera=False, **kwargs)
            if hasattr(callback, '__call__'):
                try_callback(callback, self.picked_path)
            return

        def _clear_path_event_watcher():
            del the_points[:]
            del the_ids[:]
            self.remove_actor('_picked_path')
            return

        self.add_key_event('c', _clear_path_event_watcher)
        if show_message is True:
            show_message = "Press P to pick under the mouse\nPress C to clear"

        return self.enable_point_picking(callback=_the_callback, use_mesh=True,
                font_size=font_size, show_message=show_message,
                show_point=False, tolerance=tolerance)

    def enable_geodesic_picking(self, callback=None, show_message=True,
                                font_size=18, color='pink', point_size=10,
                                line_width=5, tolerance=0.025, show_path=True,
                                **kwargs):
        """Enable picking at geodesic paths.

        This is a convenience method for ``enable_point_picking`` to keep
        track of the picked points and create a geodesic path using those
        points.

        The geodesic path is saved to the ``.picked_geodesic`` attribute of
        this plotter

        Parameters
        ----------
        callback : callable
            When given, calls this function after a pick is made.
            The entire picked, geodesic path is passed as the only parameter
            to this function.

        show_path : bool
            Show the picked path interactively

        show_message : bool, str
            Show the message about how to use the point picking tool. If this
            is a string, that will be the message shown.

        font_size : int
            Sets the size of the message.

        point_size : int, optional
            Size of picked points if ``show_path`` is ``True``. Default 10.

        color : str
            The color of the selected mesh is shown.

        line_width : float, optional
            Thickness of path representation if ``show_path`` is ``True``.
            Default 5.

        tolerance : float
            Specify tolerance for performing pick operation. Tolerance is
            specified as fraction of rendering window size. (Rendering window
            size is measured across diagonal.)

        kwargs : optional
            All remaining keyword arguments are used to control how the
            picked path is intereactively displayed

        """
        kwargs.setdefault('pickable', False)

        self.picked_geodesic = pyvista.PolyData()
        self._last_picked_idx = None

        def _the_callback(mesh, idx):
            if mesh is None:
                return
            point = mesh.points[idx]
            if self._last_picked_idx is None:
                self.picked_geodesic = pyvista.PolyData(point)
            else:
                surface = mesh.extract_surface().triangulate()
                locator = _vtk.vtkPointLocator()
                locator.SetDataSet(surface)
                locator.BuildLocator()
                start_idx = locator.FindClosestPoint(mesh.points[self._last_picked_idx])
                end_idx = locator.FindClosestPoint(point)
                self.picked_geodesic = self.picked_geodesic + surface.geodesic(start_idx, end_idx)
            self._last_picked_idx = idx

            if show_path:
                self.add_mesh(self.picked_geodesic, color=color, name='_picked_path',
                              line_width=line_width, point_size=point_size,
                              reset_camera=False, **kwargs)
            if hasattr(callback, '__call__'):
                try_callback(callback, self.picked_geodesic)
            return

        def _clear_g_path_event_watcher():
            self.picked_geodesic = pyvista.PolyData()
            self.remove_actor('_picked_path')
            self._last_picked_idx = None
            return

        self.add_key_event('c', _clear_g_path_event_watcher)
        if show_message is True:
            show_message = "Press P to pick under the mouse\nPress C to clear"

        return self.enable_point_picking(callback=_the_callback, use_mesh=True,
                font_size=font_size, show_message=show_message,
                tolerance=tolerance, show_point=False)

    def enable_horizon_picking(self, callback=None, normal=(0,0,1),
                               width=None, show_message=True,
                               font_size=18, color='pink', point_size=10,
                               line_width=5, show_path=True, opacity=0.75,
                               show_horizon=True, **kwargs):
        """Enable horizon picking.

        Helper for the ``enable_path_picking`` method to also show a ribbon
        surface along the picked path. Ribbon is saved under
        ``.picked_horizon``.

        Parameters
        ----------
        callback : callable
            When given, calls this function after a pick is made.
            The entire picked path is passed as the only parameter to this
            function.

        normal : tuple(float)
            The normal to the horizon surface's projection plane

        width : float
            The width of the horizon surface. Default behaviour will
            dynamically change the surface width depending on it's length.

        show_horizon : bool
            Show the picked horizon surface interactively

        show_path : bool
            Show the picked path that the horizon is built from interactively

        show_message : bool, str
            Show the message about how to use the horizon picking tool. If this
            is a string, that will be the message shown.

        font_size : int
            Sets the size of the message.

        point_size : int, optional
            Size of picked points if ``show_horizon`` is ``True``. Default 10.

        color : str
            The color of the horizon surface if shown.

        line_width : float, optional
            Thickness of path representation if ``show_horizon`` is ``True``.
            Default 5.

        opacity : float
            The opacity of the horizon surface if shown.

        tolerance : float
            Specify tolerance for performing pick operation. Tolerance is
            specified as fraction of rendering window size. (Rendering window
            size is measured across diagonal.)

        kwargs : optional
            All remaining keyword arguments are used to control how the
            picked path is intereactively displayed

        """
        name = '_horizon'
        self.add_key_event('c', lambda: self.remove_actor(name))

        def _the_callback(path):
            if path.n_points < 2:
                self.remove_actor(name)
                return
            self.picked_horizon = path.ribbon(normal=normal, width=width)

            if show_horizon:
                self.add_mesh(self.picked_horizon, name=name, color=color,
                              opacity=opacity, pickable=False,
                              reset_camera=False)

            if hasattr(callback, '__call__'):
                try_callback(callback, path)

        self.enable_path_picking(callback=_the_callback,
            show_message=show_message, font_size=font_size, color=color,
            point_size=point_size, line_width=line_width, show_path=show_path,
            **kwargs)

    def pick_click_position(self):
        """Get corresponding click location in the 3D plot."""
        if self.click_position is None:
            self.store_click_position()
        picker = _vtk.vtkWorldPointPicker()
        picker.Pick(self.click_position[0], self.click_position[1], 0, self.renderer)
        return picker.GetPickPosition()

    def pick_mouse_position(self):
        """Get corresponding mouse location in the 3D plot."""
        if self.mouse_position is None:
            self.store_mouse_position()
        picker = _vtk.vtkWorldPointPicker()
        picker.Pick(self.mouse_position[0], self.mouse_position[1], 0, self.renderer)
        return picker.GetPickPosition()

    def fly_to_mouse_position(self, focus=False):
        """Focus on last stored mouse position."""
        if self.mouse_position is None:
            self.store_mouse_position()
        click_point = self.pick_mouse_position()
        if focus:
            self.set_focus(click_point)
        else:
            self.fly_to(click_point)

    def enable_fly_to_right_click(self, callback=None):
        """Set the camera to track right click positions.

        A convenience method to track right click positions and fly to the
        picked point in the scene. The callback will be passed the point in
        3D space.

        """

        def _the_callback(*args):
            click_point = self.pick_mouse_position()
            self.fly_to(click_point)
            if hasattr(callback, '__call__'):
                try_callback(callback, click_point)

        self.track_click_position(callback=_the_callback, side="right")
        return<|MERGE_RESOLUTION|>--- conflicted
+++ resolved
@@ -157,35 +157,11 @@
             return end_pick_helper(picker, event_id)
 
         def visible_pick_call_back(picker, event_id):
-<<<<<<< HEAD
-            x0,y0,x1,y1 = renderer_().get_pick_position()
-            selector = _vtk.vtkOpenGLHardwareSelector()
-            selector.SetFieldAssociation(_vtk.vtkDataObject.FIELD_ASSOCIATION_CELLS)
-            selector.SetRenderer(renderer_())
-            selector.SetArea(x0,y0,x1,y1)
-            selection = selector.Select()
-            picked = pyvista.MultiBlock()
-            for node in range(selection.GetNumberOfNodes()):
-                selection_node = selection.GetNode(node)
-                if selection_node is None:
-                    # No selection
-                    continue
-                cids = pyvista.convert_array(selection_node.GetSelectionList())
-                actor = selection_node.GetProperties().Get(_vtk.vtkSelectionNode.PROP())
-                if actor.GetProperty().GetRepresentation() != 2: # surface
-                    logging.warning("Display representations other than `surface` will result in incorrect results.")
-                smesh = actor.GetMapper().GetInputAsDataSet()
-                smesh = smesh.copy()
-                smesh["original_cell_ids"] = np.arange(smesh.n_cells)
-                tri_smesh = smesh.extract_surface().triangulate()
-                cids_to_get = tri_smesh.extract_cells(cids)["original_cell_ids"]
-                picked.append(smesh.extract_cells(cids_to_get))
-=======
             picked = pyvista.MultiBlock()
             x0, y0, x1, y1 = renderer_().get_pick_position()
             if x0 >= 0:  # initial pick position is (-1, -1, -1, -1)
-                selector = vtk.vtkOpenGLHardwareSelector()
-                selector.SetFieldAssociation(vtk.vtkDataObject.FIELD_ASSOCIATION_CELLS)
+                selector = _vtk.vtkOpenGLHardwareSelector()
+                selector.SetFieldAssociation(_vtk.vtkDataObject.FIELD_ASSOCIATION_CELLS)
                 selector.SetRenderer(renderer_())
                 selector.SetArea(x0, y0, x1, y1)
                 selection = selector.Select()
@@ -195,8 +171,8 @@
                         # No selection
                         continue
                     cids = pyvista.convert_array(selection_node.GetSelectionList())
-                    actor = selection_node.GetProperties().Get(vtk.vtkSelectionNode.PROP())
-                    if actor.GetProperty().GetRepresentation() != 2: # surface
+                    actor = selection_node.GetProperties().Get(_vtk.vtkSelectionNode.PROP())
+                    if actor.GetProperty().GetRepresentation() != 2:  # surface
                         logging.warning("Display representations other than `surface` will result in incorrect results.")
                     smesh = actor.GetMapper().GetInputAsDataSet()
                     smesh = smesh.copy()
@@ -204,7 +180,7 @@
                     tri_smesh = smesh.extract_surface().triangulate()
                     cids_to_get = tri_smesh.extract_cells(cids)["original_cell_ids"]
                     picked.append(smesh.extract_cells(cids_to_get))
->>>>>>> 5b05d554
+
             if len(picked) == 1:
                 self_().picked_cells = picked[0]
             else:
