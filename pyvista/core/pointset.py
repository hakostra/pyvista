--- conflicted
+++ resolved
@@ -16,11 +16,7 @@
 import pyvista
 from pyvista.utilities import abstract_class
 from pyvista.utilities.cells import CellArray, numpy_to_idarr
-<<<<<<< HEAD
-from .dataobject import Common
-=======
 from .dataset import Common
->>>>>>> dcb9c172
 from .filters import PolyDataFilters, UnstructuredGridFilters
 from ..utilities.fileio import get_ext
 
