"""
vtki plotting module
"""
import collections
import ctypes
import logging
import time
from subprocess import PIPE, Popen

import imageio
import numpy as np
import PIL.Image
import vtk
from vtk.util import numpy_support as VN

import vtki
from vtki.export import export_plotter_vtkjs
from vtki.utilities import get_scalar, is_vtki_obj, numpy_to_texture, wrap

_OPEN_PLOTTERS = {}

def close_all():
    """Close all open/active plotters"""
    for key, p in _OPEN_PLOTTERS.items():
        p.close()
    _OPEN_PLOTTERS.clear()
    return True

MAX_N_COLOR_BARS = 10
PV_BACKGROUND = [82/255., 87/255., 110/255.]
FONT_KEYS = {'arial': vtk.VTK_ARIAL,
             'courier': vtk.VTK_COURIER,
             'times': vtk.VTK_TIMES}


log = logging.getLogger(__name__)
log.setLevel('CRITICAL')


rcParams = {
    'background' : [0.3, 0.3, 0.3],
    'camera' : {
        'position' : [1, 1, 1],
        'viewup' : [0, 0, 1],
    },
    'window_size' : [1024, 768],
    'font' : {
        'family' : 'courier',
        'size' : 12,
        'title_size': None,
        'label_size' : None,
        'color' : [1, 1, 1],
    },
    'cmap' : 'jet',
    'color' : 'white',
    'nan_color' : 'darkgray',
    'outline_color' : 'white',
    'colorbar_horizontal' : {
        'width' : 0.60,
        'height' : 0.08,
        'position_x' : 0.35,
        'position_y' : 0.02,
    },
    'colorbar_vertical' : {
        'width' : 0.1,
        'height' : 0.8,
        'position_x' : 0.85,
        'position_y' : 0.1,
    },
    'show_edges' : False,
    'lighting' : True,
    'interactive' : False,
}

DEFAULT_THEME = dict(rcParams)

def set_plot_theme(theme):
    """Set the plotting parameters to a predefined theme"""
    if theme.lower() in ['paraview', 'pv']:
        rcParams['background'] = PV_BACKGROUND
        rcParams['cmap'] = 'coolwarm'
        rcParams['font']['family'] = 'arial'
        rcParams['font']['label_size'] = 16
        rcParams['show_edges'] = False
    elif theme.lower() in ['document', 'doc', 'paper', 'report']:
        rcParams['background'] = 'white'
        rcParams['cmap'] = 'coolwarm'
        rcParams['font']['color'] = 'black'
        rcParams['show_edges'] = False
        rcParams['color'] = 'orange'
        rcParams['outline_color'] = 'black'
    elif theme.lower() in ['default']:
        for k,v in DEFAULT_THEME.items():
            rcParams[k] = v


def run_from_ipython():
    """ returns True when run from IPython """
    try:
        py = __IPYTHON__
        return True
    except NameError:
        return False


def _raise_not_matching(scalars, mesh):
    raise Exception('Number of scalars (%d) ' % scalars.size +
                    'must match either the number of points ' +
                    '(%d) ' % mesh.GetNumberOfPoints() +
                    'or the number of cells ' +
                    '(%d) ' % mesh.GetNumberOfCells())


def plot(var_item, off_screen=False, full_screen=False, screenshot=None,
         interactive=True, cpos=None, window_size=None,
         show_bounds=False, show_axes=True, notebook=None, background=None,
         text='', **kwargs):
    """
    Convenience plotting function for a vtk or numpy object.

    Parameters
    ----------
    item : vtk or numpy object
        VTK object or numpy array to be plotted.

    off_screen : bool
        Plots off screen when True.  Helpful for saving screenshots
        without a window popping up.

    full_screen : bool, optional
        Opens window in full screen.  When enabled, ignores window_size.
        Default False.

    screenshot : str or bool, optional
        Saves screenshot to file when enabled.  See:
        help(vtkinterface.Plotter.screenshot).  Default disabled.

        When True, takes screenshot and returns numpy array of image.

    window_size : list, optional
        Window size in pixels.  Defaults to [1024, 768]

    show_bounds : bool, optional
        Shows mesh bounds when True.  Default False.

    notebook : bool, optional
        When True, the resulting plot is placed inline a jupyter notebook.
        Assumes a jupyter console is active.

    show_axes : bool, optional
        Shows a vtk axes widget.  Enabled by default.

    text : str, optional
        Adds text at the bottom of the plot.

    **kwargs : optional keyword arguments
        See help(Plotter.add_mesh) for additional options.

    Returns
    -------
    cpos : list
        List of camera position, focal point, and view up.

    img :  numpy.ndarray
        Array containing pixel RGB and alpha.  Sized:
        [Window height x Window width x 3] for transparent_background=False
        [Window height x Window width x 4] for transparent_background=True
        Returned only when screenshot enabled

    """
    if notebook is None:
        if run_from_ipython():
            notebook = type(get_ipython()).__module__.startswith('ipykernel.')

    if notebook:
        off_screen = notebook
    plotter = Plotter(off_screen=off_screen, notebook=notebook)
    if show_axes:
        plotter.add_axes()

    plotter.set_background(background)

    if isinstance(var_item, list):
        if len(var_item) == 2:  # might be arrows
            isarr_0 = isinstance(var_item[0], np.ndarray)
            isarr_1 = isinstance(var_item[1], np.ndarray)
            if isarr_0 and isarr_1:
                plotter.add_arrows(var_item[0], var_item[1])
            else:
                for item in var_item:
                    plotter.add_mesh(item, **kwargs)
        else:
            for item in var_item:
                plotter.add_mesh(item, **kwargs)
    else:
        plotter.add_mesh(var_item, **kwargs)

    if text:
        plotter.add_text(text)

    if show_bounds:
        plotter.add_bounds_axes()

    if cpos is None:
        cpos = plotter.get_default_cam_pos()
        plotter.camera_position = cpos
        plotter.camera_set = False
    else:
        plotter.camera_position = cpos

    result = plotter.show(window_size=window_size,
                        auto_close=False,
                        interactive=interactive,
                        full_screen=full_screen,
                        screenshot=screenshot)

    # close and return camera position and maybe image
    plotter.close()

    # Result will be handled by plotter.show(): cpos or [cpos, img]
    return result


def plot_arrows(cent, direction, **kwargs):
    """
    Plots arrows as vectors

    Parameters
    ----------
    cent : np.ndarray
        Accepts a single 3d point or array of 3d points.

    directions : np.ndarray
        Accepts a single 3d point or array of 3d vectors.
        Must contain the same number of items as cent.

    **kwargs : additional arguments, optional
        See help(vtki.Plot)

    Returns
    -------
    Same as Plot.  See help(vtki.Plot)

    """
    return plot([cent, direction], **kwargs)


def running_xserver():
    """
    Check if x server is running

    Returns
    -------
    running_xserver : bool
        True when on Linux and running an xserver.  Returns None when
        on a non-linux platform.

    """
    try:
        p = Popen(["xset", "-q"], stdout=PIPE, stderr=PIPE)
        p.communicate()
        return p.returncode == 0
    except:
        return False


class BasePlotter(object):
    """
    To be used by the Plotter and QtInteractor classes.
    """

    def __init__(self, shape=(1, 1)):
        """ Initialize base plotter """

        # add render windows
        self.renderers = []
        self._active_renderer_index = 0
        assert_str = '"shape" should be a list or tuple'
        assert isinstance(shape, collections.Iterable), assert_str
        assert shape[0] > 0, '"shape" must be positive'
        assert shape[1] > 0, '"shape" must be positive'
        self.shape = shape
        for i in reversed(range(shape[0])):
            for j in range(shape[1]):
                renderer = vtki.Renderer(self)
                x0 = i/shape[0]
                y0 = j/shape[1]
                x1 = (i+1)/shape[0]
                y1 = (j+1)/shape[1]
                renderer.SetViewport(y0, x0, y1, x1)
                self.renderers.append(renderer)

        # This is a private variable to keep track of how many colorbars exist
        # This allows us to keep adding colorbars without overlapping
        self._scalar_bar_slots = set(range(MAX_N_COLOR_BARS))
        self._scalar_bar_slot_lookup = {}
        # This keeps track of scalar names already plotted and their ranges
        self._scalar_bar_ranges = {}
        self._scalar_bar_mappers = {}
        self._scalar_bar_actors = {}
        self._scalar_bar_widgets = {}
        self._actors = {}
        # track if the camera has been setup
        # self.camera_set = False
        self.first_time = True
        # Keep track of the scale
        self._labels = []

        # Add self to open plotters
        _OPEN_PLOTTERS[str(hex(id(self)))] = self

    def enable_trackball_style(self):
        """ sets the interacto style to trackball """
        istyle = vtk.vtkInteractorStyleTrackballCamera()
        self.iren.SetInteractorStyle(istyle)

    def set_focus(self, point):
        """ sets focus to a point """
        if isinstance(point, np.ndarray):
            if point.ndim != 1:
                point = point.ravel()
        self.camera.SetFocalPoint(point)
        self._render()

    def _render(self):
        """ redraws render window if the render window exists """
        if hasattr(self, 'ren_win'):
            if hasattr(self, 'render_trigger'):
                self.render_trigger.emit()
            elif not self.first_time:
                self.render()

    def add_axes(self, interactive=None, color=None):
        """ Add an interactive axes widget """
        if interactive is None:
            interactive = rcParams['interactive']
        if hasattr(self, 'axes_widget'):
            self.axes_widget.SetInteractive(interactive)
            self._update_axes_color(color)
            return
        self.axes_actor = vtk.vtkAxesActor()
        self.axes_widget = vtk.vtkOrientationMarkerWidget()
        self.axes_widget.SetOrientationMarker(self.axes_actor)
        if hasattr(self, 'iren'):
            self.axes_widget.SetInteractor(self.iren)
            self.axes_widget.SetEnabled(1)
            self.axes_widget.SetInteractive(interactive)
        # Set the color
        self._update_axes_color(color)

    def hide_axes(self):
        """Hide the axes orientation widget"""
        if hasattr(self, 'axes_widget'):
            self.axes_widget.EnabledOff()

    def show_axes(self):
        """Show the axes orientation widget"""
        if hasattr(self, 'axes_widget'):
            self.axes_widget.EnabledOn()
        else:
            self.add_axes()

    def key_press_event(self, obj, event):
        """ Listens for key press event """
        key = self.iren.GetKeySym()
        log.debug('Key %s pressed' % key)
        if key == 'q':
            self.q_pressed = True
        elif key == 'b':
            self.observer = self.iren.AddObserver('LeftButtonPressEvent',
                                                  self.left_button_down)
        elif key == 'v':
            self.isometric_view_interactive()

    def left_button_down(self, obj, event_type):
        """Register the event for a left button down click"""
        # Get 2D click location on window
        click_pos = self.iren.GetEventPosition()

        # Get corresponding click location in the 3D plot
        picker = vtk.vtkWorldPointPicker()
        picker.Pick(click_pos[0], click_pos[1], 0, self.renderer)
        self.pickpoint = np.asarray(picker.GetPickPosition()).reshape((-1, 3))
        if np.any(np.isnan(self.pickpoint)):
            self.pickpoint[:] = 0

    def isometric_view_interactive(self):
        """ sets the current interactive render window to isometric view """
        interactor = self.iren.GetInteractorStyle()
        renderer = interactor.GetCurrentRenderer()
        renderer.isometric_view()

    def update(self, stime=1, force_redraw=True):
        """
        Update window, redraw, process messages query

        Parameters
        ----------
        stime : int, optional
            Duration of timer that interrupt vtkRenderWindowInteractor in
            milliseconds.

        force_redraw : bool, optional
            Call vtkRenderWindowInteractor.Render() immediately.
        """

        if stime <= 0:
            stime = 1

        curr_time = time.time()
        if Plotter.last_update_time > curr_time:
            Plotter.last_update_time = curr_time

        if not hasattr(self, 'iren'):
            return

        update_rate = self.iren.GetDesiredUpdateRate()
        if (curr_time - Plotter.last_update_time) > (1.0/update_rate):
            self.right_timer_id = self.iren.CreateRepeatingTimer(stime)

            self.iren.Start()
            self.iren.DestroyTimer(self.right_timer_id)

            self._render()
            Plotter.last_update_time = curr_time
        else:
            if force_redraw:
                self.iren.Render()

    def add_mesh(self, mesh, color=None, style=None, scalars=None,
                 rng=None, stitle=None, show_edges=None,
                 point_size=5.0, opacity=1, line_width=None,
                 flip_scalars=False, lighting=None, n_colors=256,
                 interpolate_before_map=False, cmap=None, label=None,
                 reset_camera=None, scalar_bar_args=None,
                 multi_colors=False, name=None, texture=None,
                 render_points_as_spheres=False,
                 render_lines_as_tubes=False, edge_color='black',
                 ambient=0.2, show_scalar_bar=True, nan_color=None,
                 nan_opacity=1.0, loc=None, **kwargs):
        """
        Adds a unstructured, structured, or surface mesh to the
        plotting object.

        Also accepts a 3D numpy.ndarray

        Parameters
        ----------
        mesh : vtk unstructured, structured, polymesh, or 3D numpy.ndarray
            A vtk unstructured, structured, or polymesh to plot.

        color : string or 3 item list, optional, defaults to white
            Either a string, rgb list, or hex color string.  For example:
                color='white'
                color='w'
                color=[1, 1, 1]
                color='#FFFFFF'

            Color will be overridden when scalars are input.

        style : string, optional
            Visualization style of the vtk mesh.  One for the following:
                style='surface'
                style='wireframe'
                style='points'

            Defaults to 'surface'

        scalars : numpy array, optional
            Scalars used to "color" the mesh.  Accepts an array equal
            to the number of cells or the number of points in the
            mesh.  Array should be sized as a single vector. If both
            color and scalars are None, then the active scalars are
            used

        rng : 2 item list, optional
            Range of mapper for scalars.  Defaults to minimum and
            maximum of scalars array.  Example: ``[-1, 2]``. ``clim``
            is also an accepted alias for this.

        stitle : string, optional
            Scalar title.  By default there is no scalar legend bar.
            Setting this creates the legend bar and adds a title to
            it.  To create a bar with no title, use an empty string
            (i.e. '').

        show_edges : bool, optional
            Shows the edges of a mesh.  Does not apply to a wireframe
            representation.

        point_size : float, optional
            Point size.  Applicable when style='points'.  Default 5.0

        opacity : float, optional
            Opacity of mesh.  Should be between 0 and 1.  Default 1.0

        line_width : float, optional
            Thickness of lines.  Only valid for wireframe and surface
            representations.  Default None.

        flip_scalars : bool, optional
            Flip direction of cmap.

        lighting : bool, optional
            Enable or disable view direction lighting.  Default False.

        n_colors : int, optional
            Number of colors to use when displaying scalars.  Default
            256.

        interpolate_before_map : bool, optional
            Enabling makes for a smoother scalar display.  Default
            False

        cmap : str, optional
           cmap string.  See available matplotlib cmaps.  Only
           applicable for when displaying scalars.  Defaults None
           (rainbow).  Requires matplotlib.

        multi_colors : bool, optional
            If a ``MultiBlock`` dataset is given this will color each
            block by a solid color using matplotlib's color cycler.

        name : str, optional
            The name for the added mesh/actor so that it can be easily
            updated.  If an actor of this name already exists in the
            rendering window, it will be replaced by the new actor.

        texture : vtk.vtkTexture or np.ndarray or boolean, optional
            A texture to apply if the input mesh has texture
            coordinates.  This will not work with MultiBlock
            datasets. If set to ``True``, the first avaialble texture
            on the object will be used. If a string name is given, it
            will pull a texture with that name associated to the input
            mesh.

        ambient : float, optional
            When lighting is enabled, this is the amount of light from
            0 to 1 that reaches the actor when not directed at the
            light source emitted from the viewer.  Default 0.2.

        nan_color : string or 3 item list, optional, defaults to gray
            The color to use for all NaN values in the plotted scalar
            array.

        nan_opacity : float, optional
            Opacity of NaN values.  Should be between 0 and 1.
            Default 1.0

        Returns
        -------
        actor: vtk.vtkActor
            VTK actor of the mesh.
        """
        if scalar_bar_args is None:
            scalar_bar_args = {}

        if isinstance(mesh, np.ndarray):
            mesh = vtki.PolyData(mesh)
            style = 'points'

        # Convert the VTK data object to a vtki wrapped object if neccessary
        if not is_vtki_obj(mesh):
            mesh = wrap(mesh)

        if show_edges is None:
            show_edges = rcParams['show_edges']

        if lighting is None:
            lighting = rcParams['lighting']

        if rng is None:
            rng = kwargs.get('clim', None)

        if name is None:
            name = '{}({})'.format(type(mesh).__name__, str(hex(id(mesh))))

        if isinstance(mesh, vtki.MultiBlock):
            self.remove_actor(name, reset_camera=reset_camera)
            # frist check the scalars
            if rng is None and scalars is not None:
                # Get the data range across the array for all blocks
                # if scalar specified
                if isinstance(scalars, str):
                    rng = mesh.get_data_range(scalars)
                else:
                    # TODO: an array was given... how do we deal with
                    #       that? Possibly a 2D arrays or list of
                    #       arrays where first index corresponds to
                    #       the block? This could get complicated real
                    #       quick.
                    raise RuntimeError('Scalar array must be given as a string name for multiblock datasets.')
            if multi_colors:
                # Compute unique colors for each index of the block
                import matplotlib as mpl
                from itertools import cycle
                cycler = mpl.rcParams['axes.prop_cycle']
                colors = cycle(cycler)
            # Now iteratively plot each element of the multiblock dataset
            actors = []
            for idx in range(mesh.GetNumberOfBlocks()):
                if mesh[idx] is None:
                    continue
                # Get a good name to use
                next_name = '{}-{}'.format(name, idx)
                # Get the data object
                if not is_vtki_obj(mesh[idx]):
                    data = wrap(mesh.GetBlock(idx))
                    if not is_vtki_obj(mesh[idx]):
                        continue # move on if we can't plot it
                else:
                    data = mesh.GetBlock(idx)
                if data is None:
                    # Note that a block can exist but be None type
                    continue
                # Now check that scalars is available for this dataset
                if isinstance(data, vtk.vtkMultiBlockDataSet) or get_scalar(data, scalars) is None:
                    ts = None
                else:
                    ts = scalars
                if multi_colors:
                    color = next(colors)['color']
                a = self.add_mesh(data, color=color, style=style,
                                  scalars=ts, rng=rng, stitle=stitle,
                                  show_edges=show_edges,
                                  point_size=point_size, opacity=opacity,
                                  line_width=line_width,
                                  flip_scalars=flip_scalars,
                                  lighting=lighting, n_colors=n_colors,
                                  interpolate_before_map=interpolate_before_map,
                                  cmap=cmap, label=label,
                                  scalar_bar_args=scalar_bar_args,
                                  reset_camera=reset_camera, name=next_name,
                                  texture=None,
                                  render_points_as_spheres=render_points_as_spheres,
                                  render_lines_as_tubes=render_lines_as_tubes,
                                  edge_color=edge_color,
                                  show_scalar_bar=True, nan_color=nan_color,
                                  nan_opacity=nan_opacity,
                                  loc=loc, **kwargs)
                actors.append(a)
                if (reset_camera is None and not self.camera_set) or reset_camera:
                    cpos = self.get_default_cam_pos()
                    self.camera_position = cpos
                    self.camera_set = False
                    self.reset_camera()
            return actors

        if nan_color is None:
            nan_color = rcParams['nan_color']
        nanr, nanb, nang = parse_color(nan_color)
        nan_color = nanr, nanb, nang, nan_opacity

        # set main values
        self.mesh = mesh
        self.mapper = vtk.vtkDataSetMapper()
        self.mapper.SetInputData(self.mesh)
        if isinstance(scalars, str):
            self.mapper.SetArrayName(scalars)

        actor, prop = self.add_actor(self.mapper,
                                     reset_camera=reset_camera,
                                     name=name, loc=loc)

        # Try to plot something if no preference given
        if scalars is None and color is None and texture is None:
            # Prefer texture first
            if len(list(mesh.textures.keys())) > 0:
                texture = True
            # If no texture, plot any active scalar
            else:
                # Make sure scalar components are not vectors/tuples
                scalars = mesh.active_scalar
                if scalars is None or scalars.ndim != 1:
                    scalars = None
                else:
                    if stitle is None:
                        stitle = mesh.active_scalar_info[1]

        if texture == True or isinstance(texture, str):
            texture = mesh._activate_texture(texture)

        if texture:
            if isinstance(texture, np.ndarray):
                texture = numpy_to_texture(texture)
            if not isinstance(texture, vtk.vtkTexture):
                raise TypeError('Invalid texture type ({})'.format(type(texture)))
            if mesh.GetPointData().GetTCoords() is None:
                raise AssertionError('Input mesh does not have texture coordinates to support the texture.')
            actor.SetTexture(texture)
            # Set color to white by default when using a texture
            if color is None:
                color = 'white'


        # Scalar formatting ===================================================
        if cmap is None:
            cmap = rcParams['cmap']
        title = 'Data' if stitle is None else stitle
        if scalars is not None:
            # if scalars is a string, then get the first array found with that name
            append_scalars = True
            if isinstance(scalars, str):
                title = scalars
                scalars = get_scalar(mesh, scalars,
                        preference=kwargs.get('preference', 'cell'), err=True)
                if stitle is None:
                    stitle = title
                #append_scalars = False

            if not isinstance(scalars, np.ndarray):
                scalars = np.asarray(scalars)

            if scalars.ndim != 1:
                scalars = scalars.ravel()

            if scalars.dtype == np.bool:
                scalars = scalars.astype(np.float)

            # Scalar interpolation approach
            if scalars.size == mesh.GetNumberOfPoints():
                self.mesh._add_point_scalar(scalars, title, append_scalars)
                self.mapper.SetScalarModeToUsePointData()
                self.mapper.GetLookupTable().SetNumberOfTableValues(n_colors)
                if interpolate_before_map:
                    self.mapper.InterpolateScalarsBeforeMappingOn()
            elif scalars.size == mesh.GetNumberOfCells():
                self.mesh._add_cell_scalar(scalars, title, append_scalars)
                self.mapper.SetScalarModeToUseCellData()
                self.mapper.GetLookupTable().SetNumberOfTableValues(n_colors)
                if interpolate_before_map:
                    self.mapper.InterpolateScalarsBeforeMappingOn()
            else:
                _raise_not_matching(scalars, mesh)

            # Set scalar range
            if rng is None:
                rng = [np.nanmin(scalars), np.nanmax(scalars)]
            elif isinstance(rng, float) or isinstance(rng, int):
                rng = [-rng, rng]

            if np.any(rng):
                self.mapper.SetScalarRange(rng[0], rng[1])

            # Flip if requested
            table = self.mapper.GetLookupTable()
            table.SetNanColor(nan_color)
            if cmap is not None:
                try:
                    from matplotlib.cm import get_cmap
                except ImportError:
                    raise Exception('cmap requires matplotlib')
                cmap = get_cmap(cmap)
                ctable = cmap(np.linspace(0, 1, n_colors))*255
                ctable = ctable.astype(np.uint8)
                if flip_scalars:
                    ctable = np.ascontiguousarray(ctable[::-1])
                table.SetTable(VN.numpy_to_vtk(ctable))

            else:  # no cmap specified
                if flip_scalars:
                    self.mapper.GetLookupTable().SetHueRange(0.0, 0.66667)
                else:
                    self.mapper.GetLookupTable().SetHueRange(0.66667, 0.0)

        else:
            self.mapper.SetScalarModeToUseFieldData()

        # select view style
        if not style:
            style = 'surface'
        style = style.lower()
        if style == 'wireframe':
            prop.SetRepresentationToWireframe()
            if color is None:
                color = rcParams['outline_color']
        elif style == 'points':
            prop.SetRepresentationToPoints()
        elif style == 'surface':
            prop.SetRepresentationToSurface()
        else:
            raise Exception('Invalid style.  Must be one of the following:\n' +
                            '\t"surface"\n' +
                            '\t"wireframe"\n' +
                            '\t"points"\n')

        prop.SetPointSize(point_size)
        prop.SetAmbient(ambient)
        # edge display style
        if show_edges:
            prop.EdgeVisibilityOn()

        rgb_color = parse_color(color)
        prop.SetColor(rgb_color)
        prop.SetOpacity(opacity)
        prop.SetEdgeColor(parse_color(edge_color))

        if render_points_as_spheres:
            prop.SetRenderPointsAsSpheres(render_points_as_spheres)
        if render_lines_as_tubes:
            prop.SetRenderLinesAsTubes(render_lines_as_tubes)

        # legend label
        if label:
            if not isinstance(label, str):
                raise AssertionError('Label must be a string')
            self._labels.append([single_triangle(), label, rgb_color])

        # lighting display style
        if lighting is False:
            prop.LightingOff()

        # set line thickness
        if line_width:
            prop.SetLineWidth(line_width)

        # Add scalar bar if available
        if stitle is not None and show_scalar_bar:
            self.add_scalar_bar(stitle, **scalar_bar_args)

        return actor

    @property
    def camera_set(self):
        """ Returns if the camera of the active renderer has been set """
        return self.renderer.camera_set

    def get_default_cam_pos(self):
        """ Return the default camera position of the active renderer """
        return self.renderer.get_default_cam_pos()

    @camera_set.setter
    def camera_set(self, is_set):
        """ Sets if the camera has been set on the active renderer"""
        self.renderer.camera_set = is_set

    @property
    def renderer(self):
        """ simply returns the active renderer """
        return self.renderers[self._active_renderer_index]

    @property
    def bounds(self):
        """ Returns the bounds of the active renderer """
        return self.renderer.bounds

    def update_bounds_axes(self):
        """ Update the bounds of the active renderer """
        return self.renderer.update_bounds_axes()

    def clear(self):
        """ Clears plot by removing all actors and properties """
        for renderer in self.renderers:
            renderer.RemoveAllViewProps()
        self._scalar_bar_slots = set(range(MAX_N_COLOR_BARS))
        self._scalar_bar_slot_lookup = {}
        self._scalar_bar_ranges = {}
        self._scalar_bar_mappers = {}
        self._scalar_bar_actors = {}
        self._scalar_bar_widgets = {}

    def remove_actor(self, actor, reset_camera=False):
        """
        Removes an actor from the Plotter.

        Parameters
        ----------
        actor : vtk.vtkActor
            Actor that has previously added to the Renderer.

        reset_camera : bool, optional
            Resets camera so all actors can be seen.

        Returns
        -------
        success : bool
            True when actor removed.  False when actor has not been
            removed.
        """
        for renderer in self.renderers:
            if renderer.remove_actor(actor, reset_camera):
                return True
        return False

    def add_actor(self, uinput, reset_camera=False, name=None, loc=None):
        """
        Adds an actor to render window.  Creates an actor if input is
        a mapper.

        Parameters
        ----------
        uinput : vtk.vtkMapper or vtk.vtkActor
            vtk mapper or vtk actor to be added.

        reset_camera : bool, optional
            Resets the camera when true.

        loc : int, tuple, or list
            Index of the renderer to add the actor to.  For example, 
            ``loc=2`` or ``loc=(1, 1)``.  If None, selects the last
            active Renderer.

        Returns
        -------
        actor : vtk.vtkActor
            The actor.

        actor_properties : vtk.Properties
            Actor properties.

        """
        # add actor to the correct render window
        self._active_renderer_index = self.loc_to_index(loc)
        renderer = self.renderers[self._active_renderer_index]
        return renderer.add_actor(uinput, reset_camera, name)

    def loc_to_index(self, loc):
        """
        Return index of the render window given a location index.

        Parameters
        ----------
        loc : int, tuple, or list
            Index of the renderer to add the actor to.  For example, 
            ``loc=2`` or ``loc=(1, 1)``.
        
        Returns
        -------
        idx : int
            Index of the render window.

        """
        if loc is None:
            return self._active_renderer_index
        elif isinstance(loc, int):
            return loc
        elif isinstance(loc, collections.Iterable):
            assert len(loc) == 2, '"loc" must contain two items'
            return loc[0]*self.shape[0] + loc[1]

    @property
    def camera(self):
        """ The active camera of the active renderer """
        return self.renderer.camera

    def add_axes_at_origin(self, loc=None):
        """
        Add axes actor at the origin of a render window.

        Parameters
        ----------
        loc : int, tuple, or list
            Index of the renderer to add the actor to.  For example,
            ``loc=2`` or ``loc=(1, 1)``.  When None, defaults to the
            active render window.

        Returns
        --------
        marker_actor : vtk.vtkAxesActor
            vtkAxesActor actor
        """
        self._active_renderer_index = self.loc_to_index(loc)
        return self.renderers[self._active_renderer_index].add_axes_at_origin()

    def add_bounds_axes(self, mesh=None, bounds=None, show_xaxis=True,
                        show_yaxis=True, show_zaxis=True, show_xlabels=True,
                        show_ylabels=True, show_zlabels=True, italic=False,
                        bold=True, shadow=False, font_size=None,
                        font_family=None, color=None,
                        xlabel='X Axis', ylabel='Y Axis', zlabel='Z Axis',
                        use_2d=True, grid=None, location='closest', ticks=None,
                        all_edges=False, corner_factor=0.5, loc=None):
        """
        Adds bounds axes.  Shows the bounds of the most recent input
        mesh unless mesh is specified.

        Parameters
        ----------
        mesh : vtkPolydata or unstructured grid, optional
            Input mesh to draw bounds axes around

        bounds : list or tuple, optional
            Bounds to override mesh bounds.
            [xmin, xmax, ymin, ymax, zmin, zmax]

        show_xaxis : bool, optional
            Makes x axis visible.  Default True.

        show_yaxis : bool, optional
            Makes y axis visible.  Default True.

        show_zaxis : bool, optional
            Makes z axis visible.  Default True.

        show_xlabels : bool, optional
            Shows x labels.  Default True.

        show_ylabels : bool, optional
            Shows y labels.  Default True.

        show_zlabels : bool, optional
            Shows z labels.  Default True.

        italic : bool, optional
            Italicises axis labels and numbers.  Default False.

        bold : bool, optional
            Bolds axis labels and numbers.  Default True.

        shadow : bool, optional
            Adds a black shadow to the text.  Default False.

        font_size : float, optional
            Sets the size of the label font.  Defaults to 16.

        font_family : string, optional
            Font family.  Must be either courier, times, or arial.

        color : string or 3 item list, optional
            Color of all labels and axis titles.  Default white.
            Either a string, rgb list, or hex color string.  For example:

                color='white'
                color='w'
                color=[1, 1, 1]
                color='#FFFFFF'

        xlabel : string, optional
            Title of the x axis.  Default "X Axis"

        ylabel : string, optional
            Title of the y axis.  Default "Y Axis"

        zlabel : string, optional
            Title of the z axis.  Default "Z Axis"

        use_2d : bool, optional
            A bug with vtk 6.3 in Windows seems to cause this function
            to crash this can be enabled for smoother plotting for
            other enviornments.

        grid : bool or str, optional
            Add grid lines to the backface (``True``, ``'back'``, or
            ``'backface'``) or to the frontface (``'front'``,
            ``'frontface'``) of the axes actor.

        location : str, optional
            Set how the axes are drawn: either static (``'all'``),
            closest triad (``front``), furthest triad (``'back'``),
            static closest to the origin (``'origin'``), or outer
            edges (``'outer'``) in relation to the camera
            position. Options include: ``'all', 'front', 'back',
            'origin', 'outer'``

        ticks : str, optional
            Set how the ticks are drawn on the axes grid. Options include:
            ``'inside', 'outside', 'both'``

        all_edges : bool, optional
            Adds an unlabeled and unticked box at the boundaries of
            plot. Useful for when wanting to plot outer grids while
            still retaining all edges of the boundary.

        corner_factor : float, optional
            If ``all_edges````, this is the factor along each axis to
            draw the default box. Dafuault is 0.5 to show the full box.

        loc : int, tuple, or list
            Index of the renderer to add the actor to.  For example, 
            ``loc=2`` or ``loc=(1, 1)``.  If None, selects the last
            active Renderer.

        Returns
        -------
        cube_axes_actor : vtk.vtkCubeAxesActor
            Bounds actor

        Examples
        --------
        >>> import vtki
        >>> from vtki import examples
        >>> mesh = vtki.Sphere()
        >>> plotter = vtki.Plotter()
        >>> _ = plotter.add_mesh(mesh)
        >>> _ = plotter.add_bounds_axes(grid='front', location='outer', all_edges=True)
        >>> plotter.show() # doctest:+SKIP
        """
        self._active_renderer_index = self.loc_to_index(loc)
        renderer = self.renderers[self._active_renderer_index]
        renderer.add_bounds_axes(mesh, bounds, show_xaxis, show_yaxis,
                                 show_zaxis, show_xlabels,
                                 show_ylabels, show_zlabels, italic,
                                 bold, shadow, font_size, font_family,
                                 color, xlabel, ylabel, zlabel,
                                 use_2d, grid, location, ticks,
                                 all_edges, corner_factor)

    def add_bounding_box(self, color=None, corner_factor=0.5, line_width=None,
                         opacity=1.0, render_lines_as_tubes=False, lighting=None,
                         reset_camera=None, loc=None):
        """
        Adds an unlabeled and unticked box at the boundaries of
        plot.  Useful for when wanting to plot outer grids while
        still retaining all edges of the boundary.

        Parameters
        ----------
        corner_factor : float, optional
            If ``all_edges``, this is the factor along each axis to
            draw the default box. Dafuault is 0.5 to show the full
            box.

        corner_factor : float, optional
            This is the factor along each axis to draw the default
            box. Dafuault is 0.5 to show the full box.

        line_width : float, optional
            Thickness of lines.  

        opacity : float, optional
            Opacity of mesh.  Should be between 0 and 1.  Default 1.0

        loc : int, tuple, or list
            Index of the renderer to add the actor to.  For example, 
            ``loc=2`` or ``loc=(1, 1)``.  If None, selects the last
            active Renderer.

        """
        self._active_renderer_index = self.loc_to_index(loc)
        renderer = self.renderers[self._active_renderer_index]
        return renderer.add_bounding_box(color, corner_factor,
                                         line_width, opacity,
                                         render_lines_as_tubes,
                                         lighting, reset_camera)

    def remove_bounding_box(self, loc=None):
        """
        Removes bounding box from the active renderer.

        Parameters
        ----------
        loc : int, tuple, or list
            Index of the renderer to add the actor to.  For example, 
            ``loc=2`` or ``loc=(1, 1)``.  If None, selects the last
            active Renderer.
        """
        self._active_renderer_index = self.loc_to_index(loc)
        renderer = self.renderers[self._active_renderer_index]
        renderer.remove_bounding_box()

    def remove_bounds_axes(self, loc=None):
        """
        Removes bounds axes from the active renderer.

        Parameters
        ----------
        loc : int, tuple, or list
            Index of the renderer to add the actor to.  For example, 
            ``loc=2`` or ``loc=(1, 1)``.  If None, selects the last
            active Renderer.
        """
        self._active_renderer_index = self.loc_to_index(loc)
        renderer = self.renderers[self._active_renderer_index]
        renderer.remove_bounds_axes()

    def show_grid(self, **kwargs):
        """
        A wrapped implementation of ``add_bounds_axes`` to change default
        behaviour to use gridlines and showing the axes labels on the outer
        edges. This is intended to be silimar to ``matplotlib``'s ``grid``
        function.
        """
        kwargs.setdefault('grid', 'back')
        kwargs.setdefault('location', 'outer')
        kwargs.setdefault('ticks', 'both')
        return self.add_bounds_axes(**kwargs)

    def set_scale(self, xscale=None, yscale=None, zscale=None, reset_camera=True):
        """
        Scale all the datasets in the scene of the active renderer.

        Scaling in performed independently on the X, Y and Z axis.
        A scale of zero is illegal and will be replaced with one.

        Parameters
        ----------
        xscale : float, optional
            Scaling of the x axis.  Must be greater than zero.

        yscale : float, optional
            Scaling of the y axis.  Must be greater than zero.

        zscale : float, optional
            Scaling of the z axis.  Must be greater than zero.

        reset_camera : bool, optional
            Resets camera so all actors can be seen.

        """
        self.renderer.set_scale(xscale, yscale, zscale, reset_camera)

    @property
    def scale(self):
        """ The scaling of the active renderer. """
        return self.renderer.scale

    def _update_axes_color(self, color):
        """Internal helper to set the axes label color"""
        prop_x = self.axes_actor.GetXAxisCaptionActor2D().GetCaptionTextProperty()
        prop_y = self.axes_actor.GetYAxisCaptionActor2D().GetCaptionTextProperty()
        prop_z = self.axes_actor.GetZAxisCaptionActor2D().GetCaptionTextProperty()
        if color is None:
            color = rcParams['font']['color']
        color = parse_color(color)
        for prop in [prop_x, prop_y, prop_z]:
            prop.SetColor(color[0], color[1], color[2])
            prop.SetShadow(False)
        return

    def add_scalar_bar(self, title=None, n_labels=5, italic=False,
                       bold=True, title_font_size=None,
                       label_font_size=None, color=None,
                       font_family=None, shadow=False, mapper=None,
                       width=None, height=None, position_x=None,
                       position_y=None, vertical=None,
                       interactive=False):
        """
        Creates scalar bar using the ranges as set by the last input
        mesh.

        Parameters
        ----------
        title : string, optional
            Title of the scalar bar.  Default None

        n_labels : int, optional
            Number of labels to use for the scalar bar.

        italic : bool, optional
            Italicises title and bar labels.  Default False.

        bold  : bool, optional
            Bolds title and bar labels.  Default True

        title_font_size : float, optional
            Sets the size of the title font.  Defaults to None and is sized
            automatically.

        label_font_size : float, optional
            Sets the size of the title font.  Defaults to None and is sized
            automatically.

        color : string or 3 item list, optional, defaults to white
            Either a string, rgb list, or hex color string.  For example:
                color='white'
                color='w'
                color=[1, 1, 1]
                color='#FFFFFF'

        font_family : string, optional
            Font family.  Must be either courier, times, or arial.

        shadow : bool, optional
            Adds a black shadow to the text.  Defaults to False

        width : float, optional
            The percentage (0 to 1) width of the window for the colorbar

        height : float, optional
            The percentage (0 to 1) height of the window for the colorbar

        position_x : float, optional
            The percentage (0 to 1) along the windows's horizontal
            direction to place the bottom left corner of the colorbar

        position_y : float, optional
            The percentage (0 to 1) along the windows's vertical
            direction to place the bottom left corner of the colorbar

        interactive : bool, optional
            Use a widget to control the size and location of the scalar bar.

        Notes
        -----
        Setting title_font_size, or label_font_size disables automatic font
        sizing for both the title and label.


        """
        if font_family is None:
            font_family = rcParams['font']['family']
        if label_font_size is None:
            label_font_size = rcParams['font']['label_size']
        if title_font_size is None:
            title_font_size = rcParams['font']['title_size']
        if color is None:
            color = rcParams['font']['color']
        # Automatically choose size if not specified
        if width is None:
            if vertical:
                width = rcParams['colorbar_vertical']['width']
            else:
                width = rcParams['colorbar_horizontal']['width']
        if height is None:
            if vertical:
                height = rcParams['colorbar_vertical']['height']
            else:
                height = rcParams['colorbar_horizontal']['height']

        # check if maper exists
        if mapper is None:
            if not hasattr(self, 'mapper'):
                raise Exception('Mapper does not exist.  ' +
                                'Add a mesh with scalars first.')
            mapper = self.mapper

        if title:
            # Check that this data hasn't already been plotted
            if title in list(self._scalar_bar_ranges.keys()):
                rng = list(self._scalar_bar_ranges[title])
                newrng = mapper.GetScalarRange()
                oldmappers = self._scalar_bar_mappers[title]
                # get max for range and reset everything
                if newrng[0] < rng[0]:
                    rng[0] = newrng[0]
                if newrng[1] > rng[1]:
                    rng[1] = newrng[1]
                for m in oldmappers:
                    m.SetScalarRange(rng[0], rng[1])
                mapper.SetScalarRange(rng[0], rng[1])
                self._scalar_bar_mappers[title].append(mapper)
                self._scalar_bar_ranges[title] = rng
                # Color bar already present and ready to be used so returning
                return

        # Automatically choose location if not specified
        if position_x is None or position_y is None:
            try:
                slot = min(self._scalar_bar_slots)
                self._scalar_bar_slots.remove(slot)
            except:
                raise RuntimeError('Maximum number of color bars reached.')
            if position_x is None:
                if vertical:
                    position_x = rcParams['colorbar_vertical']['position_x']
                else:
                    position_x = rcParams['colorbar_horizontal']['position_x']
                    position_x -= slot * width

            if position_y is None:
                if vertical:
                    position_y = rcParams['colorbar_vertical']['position_y']
                    position_y += slot * height
                else:
                    position_y = rcParams['colorbar_horizontal']['position_y']
        # Adjust to make sure on the screen
        if position_x + width > 1:
            position_x -= width
        if position_y + height > 1:
            position_y -= height

        # parse color
        color = parse_color(color)

        # Create scalar bar
        self.scalar_bar = vtk.vtkScalarBarActor()
        self.scalar_bar.SetLookupTable(mapper.GetLookupTable())
        self.scalar_bar.SetNumberOfLabels(n_labels)

        # edit the size of the colorbar
        self.scalar_bar.SetHeight(height)
        self.scalar_bar.SetWidth(width)
        self.scalar_bar.SetPosition(position_x, position_y)

        if vertical:
            self.scalar_bar.SetOrientationToVertical()
        else:
            self.scalar_bar.SetOrientationToHorizontal()

        if label_font_size is None or title_font_size is None:
            self.scalar_bar.UnconstrainedFontSizeOn()

        if n_labels:
            label_text = self.scalar_bar.GetLabelTextProperty()
            label_text.SetColor(color)
            label_text.SetShadow(shadow)

            # Set font
            label_text.SetFontFamily(parse_font_family(font_family))
            label_text.SetItalic(italic)
            label_text.SetBold(bold)
            if label_font_size:
                label_text.SetFontSize(label_font_size)

        # Set properties
        if title:
            rng = mapper.GetScalarRange()
            self._scalar_bar_ranges[title] = rng
            self._scalar_bar_mappers[title] = [mapper]
            slot = min(self._scalar_bar_slots)
            self._scalar_bar_slot_lookup[title] = slot

            self.scalar_bar.SetTitle(title)
            title_text = self.scalar_bar.GetTitleTextProperty()

            title_text.SetJustificationToCentered()

            title_text.SetItalic(italic)
            title_text.SetBold(bold)
            title_text.SetShadow(shadow)
            if title_font_size:
                title_text.SetFontSize(title_font_size)

            # Set font
            title_text.SetFontFamily(parse_font_family(font_family))

            # set color
            title_text.SetColor(color)

            self._scalar_bar_actors[title] = self.scalar_bar

        if interactive is None:
            interactive = rcParams['interactive']
            if shape != (1, 1):
                interactive = False
        elif interactive and self.shape != (1, 1):
            err_str = 'Interactive scalar bars disabled for multi-renderer plots'
            raise Exception(err_str)

        if interactive and hasattr(self, 'iren'):
            self.scalar_widget = vtk.vtkScalarBarWidget()
            self.scalar_widget.SetScalarBarActor(self.scalar_bar)
            self.scalar_widget.SetInteractor(self.iren)
            self.scalar_widget.SetEnabled(1)
            rep = self.scalar_widget.GetRepresentation()
            # self.scalar_widget.On()
            if vertical is True or vertical is None:
                rep.SetOrientation(1)  # 0 = Horizontal, 1 = Vertical
            else:
                rep.SetOrientation(0)  # 0 = Horizontal, 1 = Vertical
            self._scalar_bar_widgets[title] = self.scalar_widget

        self.add_actor(self.scalar_bar, reset_camera=False)

    def update_scalars(self, scalars, mesh=None, render=True):
        """
        Updates scalars of the an object in the plotter.

        Parameters
        ----------
        scalars : np.ndarray
            Scalars to replace existing scalars.

        mesh : vtk.PolyData or vtk.UnstructuredGrid, optional
            Object that has already been added to the Plotter.  If
            None, uses last added mesh.

        render : bool, optional
            Forces an update to the render window.  Default True.

        """
        if mesh is None:
            mesh = self.mesh

        if isinstance(mesh, (collections.Iterable, vtki.MultiBlock)):
            # Recursive if need to update scalars on many meshes
            for m in mesh:
                self.update_scalars(scalars, mesh=m, render=False)
            if render:
                self.ren_win.Render()
            return

        if isinstance(scalars, str):
            # Grab scalar array if name given
            scalars = get_scalar(mesh, scalars)

        if scalars is None:
            if render:
                self.ren_win.Render()
            return

        if scalars.shape[0] == mesh.GetNumberOfPoints():
            data = mesh.GetPointData()
        elif scalars.shape[0] == mesh.GetNumberOfCells():
            data = mesh.GetCellData()
        else:
            _raise_not_matching(scalars, mesh)

        vtk_scalars = data.GetScalars()
        if vtk_scalars is None:
            raise Exception('No active scalars')
        s = VN.vtk_to_numpy(vtk_scalars)
        s[:] = scalars
        data.Modified()
        try:
            # Why are the points updated here? Not all datasets have points
            # and only the scalar array is modified by this function...
            mesh.GetPoints().Modified()
        except:
            pass

        if render:
            self.ren_win.Render()

    def update_coordinates(self, points, mesh=None, render=True):
        """
        Updates the points of the an object in the plotter.

        Parameters
        ----------
        points : np.ndarray
            Points to replace existing points.

        mesh : vtk.PolyData or vtk.UnstructuredGrid, optional
            Object that has already been added to the Plotter.  If
            None, uses last added mesh.

        render : bool, optional
            Forces an update to the render window.  Default True.

        """
        if mesh is None:
            mesh = self.mesh

        mesh.points = points

        if render:
            self._render()

    def close(self):
        """ closes render window """
        # must close out axes marker
        if hasattr(self, 'axes_widget'):
            del self.axes_widget

        # reset scalar bar stuff
        self._scalar_bar_slots = set(range(MAX_N_COLOR_BARS))
        self._scalar_bar_slot_lookup = {}
        self._scalar_bar_ranges = {}
        self._scalar_bar_mappers = {}

        if hasattr(self, 'ren_win'):
            self.ren_win.Finalize()
            del self.ren_win

        if hasattr(self, 'iren'):
            self.iren.RemoveAllObservers()
            del self.iren

        if hasattr(self, 'textActor'):
            del self.textActor

        # end movie
        if hasattr(self, 'mwriter'):
            try:
                self.mwriter.close()
            except BaseException:
                pass

        if hasattr(self, 'ifilter'):
            del self.ifilter

    def add_text(self, text, position=None, font_size=50, color=None,
                 font=None, shadow=False, name=None, loc=None):
        """
        Adds text to plot object in the top left corner by default

        Parameters
        ----------
        text : str
            The text to add the the rendering

        position : tuple(float)
            Length 2 tuple of the pixelwise position to place the bottom
            left corner of the text box. Default is to find the top right corner
            of the renderering window and place text box up there.

        font : string, optional
            Font name may be courier, times, or arial

        shadow : bool, optional
            Adds a black shadow to the text.  Defaults to False

        name : str, optional
            The name for the added actor so that it can be easily updated.
            If an actor of this name already exists in the rendering window, it
            will be replaced by the new actor.

        loc : int, tuple, or list
            Index of the renderer to add the actor to.  For example, 
            ``loc=2`` or ``loc=(1, 1)``.

        Returns
        -------
        textActor : vtk.vtkTextActor
            Text actor added to plot

        """
        if font is None:
            font = rcParams['font']['family']
        if font_size is None:
            font_size = rcParams['font']['size']
        if position is None:
            # Set the position of the text to the top left corner
            window_size = self.window_size
            x = window_size[0] * 0.02
            y = window_size[1] * 0.90
            position = [x, y]

        self.textActor = vtk.vtkTextActor()
        self.textActor.SetPosition(position)
        self.textActor.GetTextProperty().SetFontSize(font_size)
        self.textActor.GetTextProperty().SetColor(parse_color(color))
        self.textActor.GetTextProperty().SetFontFamily(FONT_KEYS[font])
        self.textActor.GetTextProperty().SetShadow(shadow)
        self.textActor.SetInput(text)
        self.add_actor(self.textActor, reset_camera=False, name=name, loc=loc)
        return self.textActor

    def open_movie(self, filename, framerate=24):
        """
        Establishes a connection to the ffmpeg writer

        Parameters
        ----------
        filename : str
            Filename of the movie to open.  Filename should end in mp4,
            but other filetypes may be supported.  See "imagio.get_writer"

        framerate : int, optional
            Frames per second.

        """
        self.mwriter = imageio.get_writer(filename, fps=framerate)

    def open_gif(self, filename):
        """
        Open a gif file.

        Parameters
        ----------
        filename : str
            Filename of the gif to open.  Filename must end in gif.

        """
        if filename[-3:] != 'gif':
            raise Exception('Unsupported filetype.  Must end in .gif')
        self.mwriter = imageio.get_writer(filename, mode='I')

    def write_frame(self):
        """ Writes a single frame to the movie file """
        self.mwriter.append_data(self.image)

    @property
    def window_size(self):
        """ returns render window size """
        return list(self.ren_win.GetSize())


    @window_size.setter
    def window_size(self, window_size):
        """ set the render window size """
        self.ren_win.SetSize(window_size[0], window_size[1])

    @property
    def image(self):
        """ Returns an image array of current render window """
        if not hasattr(self, 'ifilter'):
            self.start_image_filter()
        # Update filter and grab pixels
        self.ifilter.Modified()
        self.ifilter.Update()
        image = vtki.wrap(self.ifilter.GetOutput())
        img_size = image.dimensions
        img_array = vtki.utilities.point_scalar(image, 'ImageScalars')

        # Reshape and write
        tgt_size = (img_size[1], img_size[0], -1)
        return img_array.reshape(tgt_size)[::-1]

    def add_lines(self, lines, color=(1, 1, 1), width=5, label=None, name=None):
        """
        Adds lines to the plotting object.

        Parameters
        ----------
        lines : np.ndarray or vtki.PolyData
            Points representing line segments.  For example, two line segments
            would be represented as:

            np.array([[0, 0, 0], [1, 0, 0], [1, 0, 0], [1, 1, 0]])

        color : string or 3 item list, optional, defaults to white
            Either a string, rgb list, or hex color string.  For example:
                color='white'
                color='w'
                color=[1, 1, 1]
                color='#FFFFFF'

        width : float, optional
            Thickness of lines

        name : str, optional
            The name for the added actor so that it can be easily updated.
            If an actor of this name already exists in the rendering window, it
            will be replaced by the new actor.

        Returns
        -------
        actor : vtk.vtkActor
            Lines actor.

        """
        if not isinstance(lines, np.ndarray):
            raise Exception('Input should be an array of point segments')

        lines = vtki.lines_from_points(lines)

        # Create mapper and add lines
        mapper = vtk.vtkDataSetMapper()
        mapper.SetInputData(lines)

        rgb_color = parse_color(color)

        # legend label
        if label:
            if not isinstance(label, str):
                raise AssertionError('Label must be a string')
            self._labels.append([lines, label, rgb_color])

        # Create actor
        self.scalar_bar = vtk.vtkActor()
        self.scalar_bar.SetMapper(mapper)
        self.scalar_bar.GetProperty().SetLineWidth(width)
        self.scalar_bar.GetProperty().EdgeVisibilityOn()
        self.scalar_bar.GetProperty().SetEdgeColor(rgb_color)
        self.scalar_bar.GetProperty().SetColor(rgb_color)
        self.scalar_bar.GetProperty().LightingOff()

        # Add to renderer
        self.add_actor(self.scalar_bar, reset_camera=False, name=name)
        return self.scalar_bar

    def remove_scalar_bar(self):
        """ Removes scalar bar """
        if hasattr(self, 'scalar_bar'):
            self.remove_actor(self.scalar_bar, reset_camera=False)

    def add_point_labels(self, points, labels, italic=False, bold=True,
                         font_size=None, text_color='k',
                         font_family=None, shadow=False,
                         show_points=True, point_color='k', point_size=5,
                         name=None):
        """
        Creates a point actor with one label from list labels assigned to
        each point.

        Parameters
        ----------
        points : np.ndarray
            n x 3 numpy array of points.

        labels : list
            List of labels.  Must be the same length as points.

        italic : bool, optional
            Italicises title and bar labels.  Default False.

        bold : bool, optional
            Bolds title and bar labels.  Default True

        font_size : float, optional
            Sets the size of the title font.  Defaults to 16.

        text_color : string or 3 item list, optional, defaults to black
            Color of text.
            Either a string, rgb list, or hex color string.  For example:

                text_color='white'
                text_color='w'
                text_color=[1, 1, 1]
                text_color='#FFFFFF'

        font_family : string, optional
            Font family.  Must be either courier, times, or arial.

        shadow : bool, optional
            Adds a black shadow to the text.  Defaults to False

        show_points : bool, optional
            Controls if points are visible.  Default True

        point_color : string or 3 item list, optional, defaults to black
            Color of points (if visible).
            Either a string, rgb list, or hex color string.  For example:

                text_color='white'
                text_color='w'
                text_color=[1, 1, 1]
                text_color='#FFFFFF'

        point_size : float, optional
            Size of points (if visible)

        name : str, optional
            The name for the added actor so that it can be easily updated.
            If an actor of this name already exists in the rendering window, it
            will be replaced by the new actor.

        Returns
        -------
        labelMapper : vtk.vtkvtkLabeledDataMapper
            VTK label mapper.  Can be used to change properties of the labels.

        """
        if font_family is None:
            font_family = rcParams['font']['family']
        if font_size is None:
            font_size = rcParams['font']['size']

        if len(points) != len(labels):
            raise Exception('There must be one label for each point')

        vtkpoints = vtki.PolyData(points)

        vtklabels = vtk.vtkStringArray()
        vtklabels.SetName('labels')
        for item in labels:
            vtklabels.InsertNextValue(str(item))
        vtkpoints.GetPointData().AddArray(vtklabels)

        # create label mapper
        labelMapper = vtk.vtkLabeledDataMapper()
        labelMapper.SetInputData(vtkpoints)
        textprop = labelMapper.GetLabelTextProperty()
        textprop.SetItalic(italic)
        textprop.SetBold(bold)
        textprop.SetFontSize(font_size)
        textprop.SetFontFamily(parse_font_family(font_family))
        textprop.SetColor(parse_color(text_color))
        textprop.SetShadow(shadow)
        labelMapper.SetLabelModeToLabelFieldData()
        labelMapper.SetFieldDataName('labels')

        labelActor = vtk.vtkActor2D()
        labelActor.SetMapper(labelMapper)

        # add points
        if show_points:
            style = 'points'
        else:
            style = 'surface'
        self.add_mesh(vtkpoints, style=style, color=point_color,
                      point_size=point_size)

        self.add_actor(labelActor, reset_camera=False, name=name)
        return labelMapper

    def add_points(self, points, **kwargs):
        """ Add points to a mesh """
        kwargs['style'] = 'points'
        self.add_mesh(points, **kwargs)

    def add_arrows(self, cent, direction, mag=1, **kwargs):
        """ Adds arrows to plotting object """
        direction = direction.copy()
        if cent.ndim != 2:
            cent = cent.reshape((-1, 3))

        if direction.ndim != 2:
            direction = direction.reshape((-1, 3))

        direction[:,0] *= mag
        direction[:,1] *= mag
        direction[:,2] *= mag

        pdata = vtki.vector_poly_data(cent, direction)
        # Create arrow object
        arrow = vtk.vtkArrowSource()
        arrow.Update()
        glyph3D = vtk.vtkGlyph3D()
        glyph3D.SetSourceData(arrow.GetOutput())
        glyph3D.SetInputData(pdata)
        glyph3D.SetVectorModeToUseVector()
        glyph3D.Update()

        arrows = wrap(glyph3D.GetOutput())

        return self.add_mesh(arrows, **kwargs)

    def screenshot(self, filename=None, transparent_background=False,
                   return_img=None):
        """
        Takes screenshot at current camera position

        Parameters
        ----------
        filename : str, optional
            Location to write image to.  If None, no image is written.

        transparent_background : bool, optional
            Makes the background transparent.  Default False.

        return_img : bool, optional
            If a string filename is given and this is true, a NumPy array of
            the image will be returned.

        Returns
        -------
        img :  numpy.ndarray
            Array containing pixel RGB and alpha.  Sized:
            [Window height x Window width x 3] for transparent_background=False
            [Window height x Window width x 4] for transparent_background=True

        Examples
        --------
        >>> import vtki
        >>> sphere = vtki.Sphere()
        >>> plotter = vtki.Plotter()
        >>> actor = plotter.add_mesh(sphere)
        >>> plotter.screenshot('screenshot.png') # doctest:+SKIP
        """
        if not hasattr(self, 'ifilter'):
            self.start_image_filter()
        # configure image filter
        if transparent_background:
            self.ifilter.SetInputBufferTypeToRGBA()
        else:
            self.ifilter.SetInputBufferTypeToRGB()

        # this needs to be called twice for some reason,  debug later
        if isinstance(self, Plotter):
            # TODO: we need a consistent rendering function
            self.render()
        else:
            self._render()
        img = self.image
        img = self.image

        if not img.size:
            raise Exception('Empty image.  Have you run plot() first?')

        # write screenshot to file
        if filename:
            if not return_img:
                return imageio.imwrite(filename, img)
            imageio.imwrite(filename, img)

        return img

    def add_legend(self, labels=None, bcolor=(0.5, 0.5, 0.5), border=False,
                   size=None, name=None):
        """
        Adds a legend to render window.  Entries must be a list
        containing one string and color entry for each item.

        Parameters
        ----------
        labels : list, optional
            When set to None, uses existing labels as specified by

            - add_mesh
            - add_lines
            - add_points

            List contianing one entry for each item to be added to the
            legend.  Each entry must contain two strings, [label,
            color], where label is the name of the item to add, and
            color is the color of the label to add.

        bcolor : list or string, optional
            Background color, either a three item 0 to 1 RGB color
            list, or a matplotlib color string (e.g. 'w' or 'white'
            for a white color).  If None, legend background is
            disabled.

        border : bool, optional
            Controls if there will be a border around the legend.
            Default False.

        size : list, optional
            Two float list, each float between 0 and 1.  For example
            [0.1, 0.1] would make the legend 10% the size of the
            entire figure window.

        name : str, optional
            The name for the added actor so that it can be easily updated.
            If an actor of this name already exists in the rendering window, it
            will be replaced by the new actor.

        Returns
        -------
        legend : vtk.vtkLegendBoxActor
            Actor for the legend.

        Examples
        --------
        >>> import vtki
        >>> from vtki import examples
        >>> mesh = examples.load_hexbeam()
        >>> othermesh = examples.load_uniform()
        >>> plotter = vtki.Plotter()
        >>> _ = plotter.add_mesh(mesh, label='My Mesh')
        >>> _ = plotter.add_mesh(othermesh, 'k', label='My Other Mesh')
        >>> _ = plotter.add_legend()
        >>> plotter.show() # doctest:+SKIP

        Alternative manual example

        >>> import vtki
        >>> from vtki import examples
        >>> mesh = examples.load_hexbeam()
        >>> othermesh = examples.load_uniform()
        >>> legend_entries = []
        >>> legend_entries.append(['My Mesh', 'w'])
        >>> legend_entries.append(['My Other Mesh', 'k'])
        >>> plotter = vtki.Plotter()
        >>> _ = plotter.add_mesh(mesh)
        >>> _ = plotter.add_mesh(othermesh, 'k')
        >>> _ = plotter.add_legend(legend_entries)
        >>> plotter.show() # doctest:+SKIP
        """
        self.legend = vtk.vtkLegendBoxActor()

        if labels is None:
            # use existing labels
            if not self._labels:
                raise Exception('No labels input.\n\n' +
                                'Add labels to individual items when adding them to' +
                                'the plotting object with the "label=" parameter.  ' +
                                'or enter them as the "labels" parameter.')

            self.legend.SetNumberOfEntries(len(self._labels))
            for i, (vtk_object, text, color) in enumerate(self._labels):
                self.legend.SetEntry(i, vtk_object, text, parse_color(color))

        else:
            self.legend.SetNumberOfEntries(len(labels))
            legendface = single_triangle()
            for i, (text, color) in enumerate(labels):
                self.legend.SetEntry(i, legendface, text, parse_color(color))

        if size:
            self.legend.SetPosition2(size[0], size[1])

        if bcolor is None:
            self.legend.UseBackgroundOff()
        else:
            self.legend.UseBackgroundOn()
            self.legend.SetBackgroundColor(bcolor)

        if border:
            self.legend.BorderOn()
        else:
            self.legend.BorderOff()

        # Add to renderer
        self.add_actor(self.legend, reset_camera=False, name=name)
        return self.legend

    @property
    def camera_position(self):
        """ Returns camera position of the active render window """
        return self.renderer.camera_position

    @camera_position.setter
    def camera_position(self, camera_location):
        """ Set camera position of the active render window """
        self.renderer.camera_position = camera_location

    def reset_camera(self):
        """
        Reset camera so it slides along the vector defined from camera
        position to focal point until all of the actors can be seen.
        """
        self.renderer.reset_camera()
        self._render()

    def isometric_view(self):
        """
        Resets the camera to a default isometric view showing all the
        actors in the scene.
        """
        self.renderer.isometric_view()

    def set_background(self, color, loc='all'):
        """
        Sets background color

        Parameters
        ----------
        color : string or 3 item list, optional, defaults to white
            Either a string, rgb list, or hex color string.  For example:
                color='white'
                color='w'
                color=[1, 1, 1]
                color='#FFFFFF'

        loc : int, tuple, list, or str, optional
            Index of the renderer to add the actor to.  For example,
            ``loc=2`` or ``loc=(1, 1)``.  If ``loc='all'`` then all
            render windows will have their background set.

        """
        if color is None:
            color = rcParams['background']
        if isinstance(color, str):
            if color.lower() in 'paraview' or color.lower() in 'pv':
                # Use the default ParaView background color
                color = PV_BACKGROUND
            else:
                color = vtki.string_to_rgb(color)

        if loc =='all':
            for renderer in self.renderers:
                renderer.SetBackground(color)
        else:
            renderer = self.renderers[self.loc_to_index(loc)]
            renderer.SetBackground(color)

    @property
    def background_color(self):
        """ Returns background color of the first render window """
        return self.renderers[0].GetBackground()

    @background_color.setter
    def background_color(self, color):
        """ Sets the background color of all the render windows """
        self.set_background(color)

    def start_image_filter(self):
        """ creates an image filter """
        self.ifilter = vtk.vtkWindowToImageFilter()
        self.ifilter.SetInput(self.ren_win)
        self.ifilter.SetInputBufferTypeToRGB()
        self.ifilter.ReadFrontBufferOff()

    def remove_legend(self):
        """ Removes legend actor """
        if hasattr(self, 'legend'):
            self.remove_actor(self.legend, reset_camera=False)
            self._render()

    def enable_cell_picking(self, mesh=None, callback=None):
        """
        Enables picking of cells.  Press r to enable retangle based
        selection.  Press "r" again to turn it off.  Selection will be
        saved to self.picked_cells.

        Uses last input mesh for input

        Parameters
        ----------
        mesh : vtk.UnstructuredGrid, optional
            UnstructuredGrid grid to select cells from.  Uses last
            input grid by default.

        callback : function, optional
            When input, calls this function after a selection is made.
            The picked_cells are input as the first parameter to this function.

        """
        if mesh is None:
            if not hasattr(self, 'mesh'):
                raise Exception('Input a mesh into the Plotter class first or '
                                + 'or set it in this function')
            mesh = self.mesh

        def pick_call_back(picker, event_id):
            extract = vtk.vtkExtractGeometry()
            mesh.cell_arrays['orig_extract_id'] = np.arange(mesh.n_cells)
            extract.SetInputData(mesh)
            extract.SetImplicitFunction(picker.GetFrustum())
            extract.Update()
            self.picked_cells = vtki.wrap(extract.GetOutput())

            if callback is not None:
                callback(self.picked_cells)

        area_picker = vtk.vtkAreaPicker()
        area_picker.AddObserver(vtk.vtkCommand.EndPickEvent, pick_call_back)

        style = vtk.vtkInteractorStyleRubberBandPick()
        self.iren.SetInteractorStyle(style)
        self.iren.SetPicker(area_picker)


    def export_vtkjs(self, filename, compress_arrays=False):
        """
        Export the current rendering scene as a VTKjs scene for
        rendering in a web browser
        """
        if not hasattr(self, 'ren_win'):
            raise RuntimeError('Export must be called before showing/closing the scene.')
        return export_plotter_vtkjs(self, filename, compress_arrays=compress_arrays)


class Plotter(BasePlotter):
    """
    Plotting object to display vtk meshes or numpy arrays.

    Example
    -------
    >>> import vtki
    >>> from vtki import examples
    >>> mesh = examples.load_hexbeam()
    >>> another_mesh = examples.load_uniform()
    >>> plotter = vtki.Plotter()
    >>> _ = plotter.add_mesh(mesh, color='red')
    >>> _ = plotter.add_mesh(another_mesh, color='blue')
    >>> plotter.show() # doctest:+SKIP

    Parameters
    ----------
    off_screen : bool, optional
        Renders off screen when False.  Useful for automated screenshots.

    notebook : bool, optional
        When True, the resulting plot is placed inline a jupyter notebook.
        Assumes a jupyter console is active.  Automatically enables off_screen.

    """
    last_update_time = 0.0
    q_pressed = False
    right_timer_id = -1

<<<<<<< HEAD
    def __init__(self, off_screen=False, notebook=None, shape=(1, 1)):
=======
    def __init__(self, off_screen=False, notebook=None, window_size=None):
>>>>>>> 9a853620
        """
        Initialize a vtk plotting object
        """
        super(Plotter, self).__init__(shape)
        log.debug('Initializing')
        def onTimer(iren, eventId):
            if 'TimerEvent' == eventId:
                self.iren.TerminateApp()

        if vtki.TESTING_OFFSCREEN:
            off_screen = True

        if notebook is None:
            if run_from_ipython():
                notebook = type(get_ipython()).__module__.startswith('ipykernel.')

        self.notebook = notebook
        if self.notebook:
            off_screen = True
        self.off_screen = off_screen

        if window_size is None:
            window_size = vtki.rcParams['window_size']

        # initialize render window
        self.ren_win = vtk.vtkRenderWindow()
        for renderer in self.renderers:
            self.ren_win.AddRenderer(renderer)

        if self.off_screen:
            self.ren_win.SetOffScreenRendering(1)
        else:  # Allow user to interact
            self.iren = vtk.vtkRenderWindowInteractor()
            self.iren.SetDesiredUpdateRate(30.0)
            self.iren.SetRenderWindow(self.ren_win)
            self.enable_trackball_style()
            self.iren.AddObserver("KeyPressEvent", self.key_press_event)

            # for renderer in self.renderers:
            #     self.iren.SetRenderWindow(renderer)

        # Set background
        self.set_background(rcParams['background'])

        # Set window size
        self.window_size = window_size

        # add timer event if interactive render exists
        if hasattr(self, 'iren'):
            self.iren.AddObserver(vtk.vtkCommand.TimerEvent, onTimer)

    def show(self, title=None, window_size=None, interactive=True,
             auto_close=True, interactive_update=False, full_screen=False,
             screenshot=False):
        """
        Creates plotting window

        Parameters
        ----------
        title : string, optional
            Title of plotting window.

        window_size : list, optional
            Window size in pixels.  Defaults to [1024, 768]

        interactive : bool, optional
            Enabled by default.  Allows user to pan and move figure.

        auto_close : bool, optional
            Enabled by default.  Exits plotting session when user
            closes the window when interactive is True.

        interactive_update: bool, optional
            Disabled by default.  Allows user to non-blocking draw,
            user should call Update() in each iteration.

        full_screen : bool, optional
            Opens window in full screen.  When enabled, ignores
            window_size.  Default False.

        Returns
        -------
        cpos : list
            List of camera position, focal point, and view up

        """
        # reset unless camera for the first render unless camera is set
        if self.first_time:  # and not self.camera_set:
            for renderer in self.renderers:
                if not renderer.camera_set:
                    renderer.camera_position = renderer.get_default_cam_pos()
                    renderer.ResetCamera()
            self.first_time = False

        if title:
            self.ren_win.SetWindowName(title)

        # if full_screen:
        if full_screen:
            self.ren_win.SetFullScreen(True)
            self.ren_win.BordersOn()  # super buggy when disabled
        else:
            if window_size is None:
                window_size = self.window_size
            self.ren_win.SetSize(window_size[0], window_size[1])

        # Render
        log.debug('Rendering')
        self.ren_win.Render()

        if interactive and (not self.off_screen):
            try:  # interrupts will be caught here
                log.debug('Starting iren')
                self.iren.Initialize()
                if not interactive_update:
                    self.iren.Start()
            except KeyboardInterrupt:
                log.debug('KeyboardInterrupt')
                self.close()
                raise KeyboardInterrupt

        # Get camera position before closing
        cpos = self.camera_position

        if self.notebook:
            # sanity check
            try:
                import IPython
            except ImportError:
                raise Exception('Install IPython to display image in a notebook')

            img = PIL.Image.fromarray(self.screenshot())
            disp = IPython.display.display(img)

        # take screenshot
        if screenshot:
            if screenshot == True:
                img = self.screenshot(return_img=True)
            else:
                img = self.screenshot(screenshot, return_img=True)

        if auto_close:
            self.close()

        if self.notebook:
            return disp

        if screenshot:
            return cpos, img

        return cpos

    def plot(self, *args, **kwargs):
        """ Present for backwards compatibility. Use `show()` instead """
        return self.show(*args, **kwargs)

    def render(self):
        """ renders main window """
        self.ren_win.Render()



def single_triangle():
    """ A single PolyData triangle """
    points = np.zeros((3, 3))
    points[1] = [1, 0, 0]
    points[2] = [0.5, 0.707, 0]
    cells = np.array([[3, 0, 1, 2]], ctypes.c_long)
    return vtki.PolyData(points, cells)


def parse_color(color):
    """ Parses color into a vtk friendly rgb list """
    if color is None:
        color = rcParams['color']
    if isinstance(color, str):
        return vtki.string_to_rgb(color)
    elif len(color) == 3:
        return color
    else:
        raise Exception("""
    Invalid color input
    Must ba string, rgb list, or hex color string.  For example:
        color='white'
        color='w'
        color=[1, 1, 1]
        color='#FFFFFF'""")


def parse_font_family(font_family):
    """ checks font name """
    # check font name
    font_family = font_family.lower()
    if font_family not in ['courier', 'times', 'arial']:
        raise Exception('Font must be either "courier", "times" ' +
                        'or "arial"')

    return FONT_KEYS[font_family]<|MERGE_RESOLUTION|>--- conflicted
+++ resolved
@@ -896,7 +896,7 @@
             Resets the camera when true.
 
         loc : int, tuple, or list
-            Index of the renderer to add the actor to.  For example, 
+            Index of the renderer to add the actor to.  For example,
             ``loc=2`` or ``loc=(1, 1)``.  If None, selects the last
             active Renderer.
 
@@ -921,9 +921,9 @@
         Parameters
         ----------
         loc : int, tuple, or list
-            Index of the renderer to add the actor to.  For example, 
+            Index of the renderer to add the actor to.  For example,
             ``loc=2`` or ``loc=(1, 1)``.
-        
+
         Returns
         -------
         idx : int
@@ -1066,7 +1066,7 @@
             draw the default box. Dafuault is 0.5 to show the full box.
 
         loc : int, tuple, or list
-            Index of the renderer to add the actor to.  For example, 
+            Index of the renderer to add the actor to.  For example,
             ``loc=2`` or ``loc=(1, 1)``.  If None, selects the last
             active Renderer.
 
@@ -1115,13 +1115,13 @@
             box. Dafuault is 0.5 to show the full box.
 
         line_width : float, optional
-            Thickness of lines.  
+            Thickness of lines.
 
         opacity : float, optional
             Opacity of mesh.  Should be between 0 and 1.  Default 1.0
 
         loc : int, tuple, or list
-            Index of the renderer to add the actor to.  For example, 
+            Index of the renderer to add the actor to.  For example,
             ``loc=2`` or ``loc=(1, 1)``.  If None, selects the last
             active Renderer.
 
@@ -1140,7 +1140,7 @@
         Parameters
         ----------
         loc : int, tuple, or list
-            Index of the renderer to add the actor to.  For example, 
+            Index of the renderer to add the actor to.  For example,
             ``loc=2`` or ``loc=(1, 1)``.  If None, selects the last
             active Renderer.
         """
@@ -1155,7 +1155,7 @@
         Parameters
         ----------
         loc : int, tuple, or list
-            Index of the renderer to add the actor to.  For example, 
+            Index of the renderer to add the actor to.  For example,
             ``loc=2`` or ``loc=(1, 1)``.  If None, selects the last
             active Renderer.
         """
@@ -1587,7 +1587,7 @@
             will be replaced by the new actor.
 
         loc : int, tuple, or list
-            Index of the renderer to add the actor to.  For example, 
+            Index of the renderer to add the actor to.  For example,
             ``loc=2`` or ``loc=(1, 1)``.
 
         Returns
@@ -2224,11 +2224,8 @@
     q_pressed = False
     right_timer_id = -1
 
-<<<<<<< HEAD
-    def __init__(self, off_screen=False, notebook=None, shape=(1, 1)):
-=======
-    def __init__(self, off_screen=False, notebook=None, window_size=None):
->>>>>>> 9a853620
+    def __init__(self, off_screen=False, notebook=None, shape=(1, 1),
+                 window_size=None):
         """
         Initialize a vtk plotting object
         """
